# ruff: noqa: E402 F841 PLR2004
"""Test suite for the package."""

from __future__ import annotations

# use agg backend so you don't need a display on CI
# do this first before pyplot is imported by anything
import matplotlib as mpl

mpl.use("Agg")

import bz2
import logging as lg
import os
import tempfile
from collections import OrderedDict
from pathlib import Path
from xml.etree import ElementTree as etree

import folium
import geopandas as gpd
import networkx as nx
import numpy as np
import pandas as pd
import pytest
from requests.exceptions import ConnectionError
from shapely import wkt
from shapely.geometry import GeometryCollection
from shapely.geometry import LineString
from shapely.geometry import MultiLineString
from shapely.geometry import MultiPoint
from shapely.geometry import MultiPolygon
from shapely.geometry import Point
from shapely.geometry import Polygon

import osmnx as ox

ox.config(log_console=True)  # type: ignore[no-untyped-call]
ox.settings.log_console = True
ox.settings.log_file = True
ox.settings.use_cache = True
ox.settings.data_folder = ".temp/data"
ox.settings.logs_folder = ".temp/logs"
ox.settings.imgs_folder = ".temp/imgs"
ox.settings.cache_folder = ".temp/cache"

# define queries to use throughout tests
location_point = (37.791427, -122.410018)
address = "600 Montgomery St, San Francisco, California, USA"
place1 = {"city": "Piedmont", "state": "California", "country": "USA"}
place2 = "SoHo, New York, NY"
p = (
    "POLYGON ((-122.262 37.869, -122.255 37.869, -122.255 37.874,"
    "-122.262 37.874, -122.262 37.869))"
)
polygon = wkt.loads(p)


def test_logging() -> None:
    """Test the logger."""
    ox.log("test a fake default message")
    ox.log("test a fake debug", level=lg.DEBUG)
    ox.log("test a fake info", level=lg.INFO)
    ox.log("test a fake warning", level=lg.WARNING)
    ox.log("test a fake error", level=lg.ERROR)

    ox.citation(style="apa")
    ox.citation(style="bibtex")
    ox.citation(style="ieee")
    ox.ts(style="date")
    ox.ts(style="time")


def test_exceptions() -> None:
    """Test the custom errors."""
    message = "testing exception"

    with pytest.raises(ox._errors.ResponseStatusCodeError):
        raise ox._errors.ResponseStatusCodeError(message)

    with pytest.raises(ox._errors.CacheOnlyInterruptError):
        raise ox._errors.CacheOnlyInterruptError(message)

    with pytest.raises(ox._errors.InsufficientResponseError):
        raise ox._errors.InsufficientResponseError(message)

    with pytest.raises(ox._errors.GraphSimplificationError):
        raise ox._errors.GraphSimplificationError(message)


def test_coords_rounding() -> None:
    """Test the rounding of geometry coordinates."""
    precision = 3

    shape1 = Point(1.123456, 2.123456)
    shape2 = ox.utils_geo.round_geometry_coords(shape1, precision)  # type: ignore[no-untyped-call]

    shape1 = MultiPoint([(1.123456, 2.123456), (3.123456, 4.123456)])
    shape2 = ox.utils_geo.round_geometry_coords(shape1, precision)  # type: ignore[no-untyped-call]

    shape1 = LineString([(1.123456, 2.123456), (3.123456, 4.123456)])
    shape2 = ox.utils_geo.round_geometry_coords(shape1, precision)  # type: ignore[no-untyped-call]

    shape1 = MultiLineString(
        [
            [(1.123456, 2.123456), (3.123456, 4.123456)],
            [(11.123456, 12.123456), (13.123456, 14.123456)],
        ]
    )

    shape2 = ox.utils_geo.round_geometry_coords(shape1, precision)  # type: ignore[no-untyped-call]

    shape1 = Polygon([(1.123456, 2.123456), (3.123456, 4.123456), (6.123456, 5.123456)])
    shape2 = ox.utils_geo.round_geometry_coords(shape1, precision)  # type: ignore[no-untyped-call]

    shape1 = MultiPolygon(
        [
            Polygon([(1.123456, 2.123456), (3.123456, 4.123456), (6.123456, 5.123456)]),
            Polygon([(16.123456, 15.123456), (13.123456, 14.123456), (12.123456, 11.123456)]),
        ]
    )
    shape2 = ox.utils_geo.round_geometry_coords(shape1, precision)  # type: ignore[no-untyped-call]

    with pytest.raises(TypeError, match="cannot round coordinates of unhandled geometry type"):
        ox.utils_geo.round_geometry_coords(GeometryCollection(), precision)  # type: ignore[no-untyped-call]


def test_geocoder() -> None:
    """Test retrieving elements by place name and OSM ID."""
    city = ox.geocode_to_gdf("R2999176", by_osmid=True)
    city = ox.geocode_to_gdf(place1, which_result=1, buffer_dist=100)
    city = ox.geocode_to_gdf(place2)
    city_projected = ox.project_gdf(city, to_crs="epsg:3395")

    # test geocoding a bad query: should raise exception
    with pytest.raises(ox._errors.InsufficientResponseError):
        _ = ox.geocode("!@#$%^&*")


def test_stats() -> None:
    """Test generating graph stats."""
    # create graph, add a new node, add bearings, project it
    G = ox.graph_from_place(place1, network_type="all")
    G.add_node(0, x=location_point[1], y=location_point[0], street_count=0)
    _ = ox.bearing.calculate_bearing(0, 0, 1, 1)
    G = ox.add_edge_bearings(G)
    G = ox.add_edge_bearings(G, precision=2)
    G_proj = ox.project_graph(G)
    G_proj = ox.distance.add_edge_lengths(G_proj, edges=tuple(G_proj.edges)[0:3])
    G_proj = ox.distance.add_edge_lengths(G_proj, edges=tuple(G_proj.edges)[0:3], precision=2)

    # calculate stats
    cspn = ox.stats.count_streets_per_node(G)
    stats = ox.basic_stats(G)
    stats = ox.basic_stats(G, area=1000)
    stats = ox.basic_stats(G_proj, area=1000, clean_int_tol=15)

    # calculate entropy
    Gu = ox.get_undirected(G)
    entropy = ox.bearing.orientation_entropy(Gu, weight="length")
    fig, ax = ox.bearing.plot_orientation(Gu, area=True, title="Title")  # type: ignore[no-untyped-call]
    fig, ax = ox.plot_orientation(Gu, area=True, title="Title")
    fig, ax = ox.plot_orientation(Gu, ax=ax, area=False, title="Title")

    # test cleaning and rebuilding graph
    G_clean = ox.consolidate_intersections(G_proj, tolerance=10, rebuild_graph=True, dead_ends=True)
    G_clean = ox.consolidate_intersections(
        G_proj, tolerance=10, rebuild_graph=True, reconnect_edges=False
    )
    G_clean = ox.consolidate_intersections(G_proj, tolerance=10, rebuild_graph=False)

    # try consolidating an empty graph
    G = nx.MultiDiGraph(crs="epsg:4326")
    G_clean = ox.consolidate_intersections(G, rebuild_graph=True)
    G_clean = ox.consolidate_intersections(G, rebuild_graph=False)


def test_osm_xml() -> None:
    """Test working with .osm XML data."""
    # test loading a graph from a local .osm xml file
    node_id = 53098262
    neighbor_ids = 53092170, 53060438, 53027353, 667744075

    with bz2.BZ2File("tests/input_data/West-Oakland.osm.bz2") as f:
        handle, temp_filename = tempfile.mkstemp(suffix=".osm")
        os.write(handle, f.read())
        os.close(handle)

    for filename in ("tests/input_data/West-Oakland.osm.bz2", temp_filename):
        G = ox.graph_from_xml(filename)
        assert node_id in G.nodes

        for neighbor_id in neighbor_ids:
            edge_key = (node_id, neighbor_id, 0)
            assert neighbor_id in G.nodes
            assert edge_key in G.edges
            assert G.edges[edge_key]["name"] in {"8th Street", "Willow Street"}

    Path.unlink(Path(temp_filename))

    # test .osm xml saving
    default_all_oneway = ox.settings.all_oneway
    ox.settings.all_oneway = True
    G = ox.graph_from_point(location_point, dist=500, network_type="drive")
    ox.save_graph_xml(G, merge_edges=False, filepath=Path(ox.settings.data_folder) / "graph.osm")

    # test osm xml output merge edges
    ox.io.save_graph_xml(G, merge_edges=True, edge_tag_aggs=[("length", "sum")], precision=5)

    # test osm xml output from gdfs
    nodes, edges = ox.graph_to_gdfs(G)
    ox.osm_xml.save_graph_xml([nodes, edges])  # type: ignore[no-untyped-call]

    # test ordered nodes from way
    df_uv = pd.DataFrame({"u": [54, 2, 5, 3, 10, 19, 20], "v": [76, 3, 8, 10, 5, 20, 15]})
    ordered_nodes = ox.osm_xml._get_unique_nodes_ordered_from_way(df_uv)
    assert ordered_nodes == [2, 3, 10, 5, 8]

    # test roundabout handling
    default_overpass_settings = ox.settings.overpass_settings
    ox.settings.overpass_settings += '[date:"2023-04-01T00:00:00Z"]'
    point = (39.0290346, -84.4696884)
    G = ox.graph_from_point(point, dist=500, dist_type="bbox", network_type="drive", simplify=False)
    gdf_edges = ox.graph_to_gdfs(G, nodes=False)
    gdf_way = gdf_edges[gdf_edges["osmid"] == 570883705]  # roundabout
    first = gdf_way.iloc[0].dropna().astype(str)
    root = etree.Element("osm", attrib={"version": "0.6", "generator": "OSMnx"})
    edge = etree.SubElement(root, "way")
    ox.osm_xml._append_nodes_as_edge_attrs(edge, first.to_dict(), gdf_way)

    # restore settings
    ox.settings.overpass_settings = default_overpass_settings
    ox.settings.all_oneway = default_all_oneway


def test_elevation() -> None:
    """Test working with elevation data."""
    G = ox.graph_from_address(address=address, dist=500, dist_type="bbox", network_type="bike")

    # add node elevations from Google (fails without API key)
    with pytest.raises(ox._errors.InsufficientResponseError):
        _ = ox.elevation.add_node_elevations_google(
            G,
            api_key="",
            max_locations_per_batch=350,
            precision=2,
            url_template=ox.settings.elevation_url_template,
        )

    # add node elevations from Open Topo Data (works without API key)
    ox.settings.elevation_url_template = (
        "https://api.opentopodata.org/v1/aster30m?locations={locations}&key={key}"
    )
    _ = ox.elevation.add_node_elevations_google(G, batch_size=100, pause=0.01)

    # add node elevations from a single raster file (some nodes will be null)
    rasters = list(Path("tests/input_data").glob("elevation*.tif"))
    G = ox.elevation.add_node_elevations_raster(G, rasters[0], cpus=1)
    assert pd.notna(pd.Series(dict(G.nodes(data="elevation")))).any()

    # add node elevations from multiple raster files (no nodes should be null)
    G = ox.elevation.add_node_elevations_raster(G, rasters)
    assert pd.notna(pd.Series(dict(G.nodes(data="elevation")))).all()

    # add edge grades and their absolute values
    G = ox.add_edge_grades(G, add_absolute=True)
    G = ox.add_edge_grades(G, add_absolute=True, precision=2)


def test_routing() -> None:
    """Test working with speed, travel time, and routing."""
    G = ox.graph_from_address(address=address, dist=500, dist_type="bbox", network_type="bike")

    # give each edge speed and travel time attributes
    G = ox.add_edge_speeds(G)
    G = ox.add_edge_speeds(G, hwy_speeds={"motorway": 100}, precision=2)
    G = ox.add_edge_travel_times(G)
    G = ox.add_edge_travel_times(G, precision=2)

    # test value cleaning
    assert ox.speed._clean_maxspeed("100,2") == 100.2
    assert ox.speed._clean_maxspeed("100.2") == 100.2
    assert ox.speed._clean_maxspeed("100 km/h") == 100.0
    assert ox.speed._clean_maxspeed("100 mph") == pytest.approx(160.934)
    assert ox.speed._clean_maxspeed("60|100") == 80
    assert ox.speed._clean_maxspeed("60|100 mph") == pytest.approx(128.7472)
    assert ox.speed._clean_maxspeed("signal") is None
    assert ox.speed._clean_maxspeed("100;70") is None

    # test collapsing multiple mph values to single kph value
    assert ox.speed._collapse_multiple_maxspeed_values(["25 mph", "30 mph"], np.mean) == 44.25685

    # test collapsing invalid values: should return None
    assert ox.speed._collapse_multiple_maxspeed_values(["mph", "kph"], np.mean) is None

    orig_x = np.array([-122.404771])
    dest_x = np.array([-122.401429])
    orig_y = np.array([37.794302])
    dest_y = np.array([37.794987])
    orig_node = int(ox.distance.nearest_nodes(G, orig_x, orig_y)[0])
    dest_node = int(ox.distance.nearest_nodes(G, dest_x, dest_y)[0])

    # test non-numeric weight, should raise ValueError
    with pytest.raises(ValueError, match="contains non-numeric values"):
        route1 = ox.shortest_path(G, orig_node, dest_node, weight="highway")

    # mismatch iterable and non-iterable orig/dest, should raise TypeError
    msg = "orig and dest must either both be iterable or neither must be iterable"
    with pytest.raises(TypeError, match=msg):
        route2 = ox.shortest_path(G, orig_node, [dest_node])  # type: ignore[call-overload]

    # mismatch lengths of orig/dest, should raise ValueError
    msg = "orig and dest must be of equal length"
    with pytest.raises(ValueError, match=msg):
        route2 = ox.shortest_path(G, [orig_node] * 2, [dest_node] * 3)

    # test missing weight (should raise warning)
    route3 = ox.shortest_path(G, orig_node, dest_node, weight="time")
    # test good weight
    route4 = ox.distance.shortest_path(G, orig_node, dest_node, weight="travel_time")  # type: ignore[no-untyped-call]
    route5 = ox.shortest_path(G, orig_node, dest_node, weight="travel_time")
    assert route5 is not None

    route_edges = ox.utils_graph.route_to_gdf(G, route5, "travel_time")
    attributes = ox.utils_graph.get_route_edge_attributes(G, route5)  # type: ignore[no-untyped-call]
    attributes = ox.utils_graph.get_route_edge_attributes(G, route5, "travel_time")  # type: ignore[no-untyped-call]

    fig, ax = ox.plot_graph_route(G, route5, save=True)

    # test multiple origins-destinations
    n = 5
    nodes = np.array(G.nodes)
<<<<<<< HEAD
    origs = [int(x) for x in np.random.choice(nodes, size=n, replace=True)]
    dests = [int(x) for x in np.random.choice(nodes, size=n, replace=True)]
=======
    origs = np.random.default_rng().choice(nodes, size=n, replace=True)
    dests = np.random.default_rng().choice(nodes, size=n, replace=True)
>>>>>>> 3cf440ef
    paths1 = ox.shortest_path(G, origs, dests, weight="length", cpus=1)
    paths2 = ox.shortest_path(G, origs, dests, weight="length", cpus=2)
    paths3 = ox.shortest_path(G, origs, dests, weight="length", cpus=None)
    assert paths1 == paths2 == paths3

    # test k shortest paths
    routes = ox.k_shortest_paths(G, orig_node, dest_node, k=2, weight="travel_time")
    routes = ox.distance.k_shortest_paths(G, orig_node, dest_node, k=2, weight="travel_time")  # type: ignore[no-untyped-call]
    fig, ax = ox.plot_graph_routes(G, list(routes))

    # test great circle and euclidean distance calculators
    assert ox.distance.great_circle_vec(0, 0, 1, 1) == pytest.approx(157249.6034105)  # type: ignore[no-untyped-call]
    assert ox.distance.euclidean_dist_vec(0, 0, 1, 1) == pytest.approx(1.4142135)  # type: ignore[no-untyped-call]

    # test folium with keyword arguments to pass to folium.PolyLine
    gm = ox.plot_graph_folium(G, popup_attribute="name", color="#333333", weight=5, opacity=0.7)  # type: ignore[no-untyped-call]
    rm = ox.plot_route_folium(G, route5, color="#cc0000", weight=5, opacity=0.7)  # type: ignore[no-untyped-call]

    # test calling folium plotters with FeatureGroup instead of Map, and extra kwargs
    fg = folium.FeatureGroup(name="legend name", show=True)
    gm = ox.plot_graph_folium(G, graph_map=fg)  # type: ignore[no-untyped-call]
    assert isinstance(gm, folium.FeatureGroup)

    rm = ox.plot_route_folium(G, route5, route_map=fg, tooltip="x")  # type: ignore[no-untyped-call]
    assert isinstance(rm, folium.FeatureGroup)


def test_plots() -> None:
    """Test visualization methods."""
    G = ox.graph_from_point(location_point, dist=500, network_type="drive")
    Gp = ox.project_graph(G)
    G = ox.project_graph(G, to_latlong=True)

    # test getting colors
    co = ox.plot.get_colors(n=5, return_hex=True)
    nc = ox.plot.get_node_colors_by_attr(G, "x")
    ec = ox.plot.get_edge_colors_by_attr(G, "length", num_bins=5)

    # plot and save to disk
    filepath = Path(ox.settings.data_folder) / "test.svg"
    fig, ax = ox.plot_graph(G, show=False, save=True, close=True, filepath=filepath)
    fig, ax = ox.plot_graph(Gp, edge_linewidth=0, figsize=(5, 5), bgcolor="y")
    fig, ax = ox.plot_graph(
        Gp,
        ax=ax,
        dpi=180,
        node_color="k",
        node_size=5,
        node_alpha=0.1,
        node_edgecolor="b",
        node_zorder=5,
        edge_color="r",
        edge_linewidth=2,
        edge_alpha=0.1,
        show=False,
        save=True,
        close=True,
    )

    # figure-ground plots
    fig, ax = ox.plot_figure_ground(G=G)
    fig, ax = ox.plot_figure_ground(point=location_point, dist=500, network_type="drive")
    fig, ax = ox.plot_figure_ground(address=address, dist=500, network_type="bike")


def test_find_nearest() -> None:
    """Test nearest node/edge searching."""
    # get graph and x/y coords to search
    G = ox.graph_from_point(location_point, dist=500, network_type="drive", simplify=False)
    Gp = ox.project_graph(G)
    points = ox.utils_geo.sample_points(ox.get_undirected(Gp), 5)
    X = points.x.to_numpy()
    Y = points.y.to_numpy()

    # get nearest nodes
    nn0, dist0 = ox.distance.nearest_nodes(G, X[0], Y[0], return_dist=True)
    nn1, dist1 = ox.distance.nearest_nodes(Gp, X[0], Y[0], return_dist=True)

    # get nearest edge
    ne0 = ox.distance.nearest_edges(Gp, X[0], Y[0], interpolate=None)  # type: ignore[call-overload]
    ne1 = ox.distance.nearest_edges(Gp, X[0], Y[0], interpolate=50)  # type: ignore[call-overload]
    ne2 = ox.distance.nearest_edges(G, X[0], Y[0], interpolate=50, return_dist=True)  # type: ignore[call-overload]


def test_api_endpoints() -> None:
    """Test different API endpoints."""
    default_timeout = ox.settings.timeout
    default_key = ox.settings.nominatim_key
    default_nominatim_endpoint = ox.settings.nominatim_endpoint
    default_overpass_endpoint = ox.settings.overpass_endpoint
    default_overpass_rate_limit = ox.settings.overpass_rate_limit

    # test good and bad DNS resolution
    ox.settings.timeout = 1
    ip = ox._downloader._resolve_host_via_doh("overpass-api.de")
    ip = ox._downloader._resolve_host_via_doh("AAAAAAAAAAA")
    _doh_url_template_default = ox.settings.doh_url_template
    ox.settings.doh_url_template = "http://aaaaaa.hostdoesntexist.org/nothinguseful"
    ip = ox._downloader._resolve_host_via_doh("overpass-api.de")
    ox.settings.doh_url_template = None
    ip = ox._downloader._resolve_host_via_doh("overpass-api.de")
    ox.settings.doh_url_template = _doh_url_template_default

    # Test changing the Overpass endpoint.
    # This should fail because we didn't provide a valid endpoint
    ox.settings.overpass_rate_limit = False
    ox.settings.overpass_endpoint = "http://NOT_A_VALID_ENDPOINT/api/"
    with pytest.raises(ConnectionError, match="Max retries exceeded with url"):
        G = ox.graph_from_place(place1, network_type="all")

    ox.settings.overpass_rate_limit = default_overpass_rate_limit
    ox.settings.timeout = default_timeout

    params: OrderedDict[str, int | str] = OrderedDict()
    params["format"] = "json"
    params["address_details"] = 0

    # Bad Address - should return an empty response
    params["q"] = "AAAAAAAAAAA"
    response_json = ox._nominatim._nominatim_request(params=params, request_type="search")

    # Good Address - should return a valid response with a valid osm_id
    params["q"] = "Newcastle A186 Westgate Rd"
    response_json = ox._nominatim._nominatim_request(params=params, request_type="search")

    # Lookup
    params = OrderedDict()
    params["format"] = "json"
    params["address_details"] = 0
    params["osm_ids"] = "W68876073"

    response_json = ox._nominatim._nominatim_request(params=params, request_type="lookup")

    # Invalid nominatim query type
    with pytest.raises(ValueError, match="Nominatim request_type must be"):
        response_json = ox._nominatim._nominatim_request(params=params, request_type="xyz")

    # Searching on public nominatim should work even if a (bad) key was provided
    ox.settings.nominatim_key = "NOT_A_KEY"
    response_json = ox._nominatim._nominatim_request(params=params, request_type="lookup")

    ox.settings.nominatim_key = default_key
    ox.settings.nominatim_endpoint = default_nominatim_endpoint
    ox.settings.overpass_endpoint = default_overpass_endpoint


def test_graph_save_load() -> None:
    """Test saving/loading graphs to/from disk."""
    # save graph as shapefile and geopackage
    G = ox.graph_from_point(location_point, dist=500, network_type="drive")
    ox.save_graph_shapefile(G, directed=True)  # type: ignore[no-untyped-call]
    ox.save_graph_shapefile(G, filepath=Path(ox.settings.data_folder) / "graph_shapefile")  # type: ignore[no-untyped-call]
    ox.save_graph_geopackage(G, directed=False)

    # save/load geopackage and convert graph to/from node/edge GeoDataFrames
    fp = ".temp/data/graph-dir.gpkg"
    ox.save_graph_geopackage(G, filepath=fp, directed=True)
    gdf_nodes1 = gpd.read_file(fp, layer="nodes").set_index("osmid")
    gdf_edges1 = gpd.read_file(fp, layer="edges").set_index(["u", "v", "key"])
    G2 = ox.graph_from_gdfs(gdf_nodes1, gdf_edges1)
    G2 = ox.graph_from_gdfs(gdf_nodes1, gdf_edges1, graph_attrs=G.graph)
    gdf_nodes2, gdf_edges2 = ox.graph_to_gdfs(G2)
    assert set(gdf_nodes1.index) == set(gdf_nodes2.index) == set(G.nodes) == set(G2.nodes)
    assert set(gdf_edges1.index) == set(gdf_edges2.index) == set(G.edges) == set(G2.edges)

    # test code branches that should raise exceptions
    with pytest.raises(ValueError, match="you must request nodes or edges or both"):
        ox.graph_to_gdfs(G2, nodes=False, edges=False)
    with pytest.raises(ValueError, match="invalid literal for boolean"):
        ox.io._convert_bool_string("T")

    # create random boolean graph/node/edge attributes
    attr_name = "test_bool"
    G.graph[attr_name] = False
    bools = np.random.default_rng().integers(low=0, high=2, size=len(G.nodes))
    node_attrs = {n: bool(b) for n, b in zip(G.nodes, bools)}
    nx.set_node_attributes(G, node_attrs, attr_name)
    bools = np.random.default_rng().integers(low=0, high=2, size=len(G.edges))
    edge_attrs = {n: bool(b) for n, b in zip(G.edges, bools)}
    nx.set_edge_attributes(G, edge_attrs, attr_name)

    # create list, set, and dict attributes for nodes and edges
    rand_ints_nodes = np.random.default_rng().integers(low=0, high=10, size=len(G.nodes))
    rand_ints_edges = np.random.default_rng().integers(low=0, high=10, size=len(G.edges))
    list_node_attrs = {n: [n, r] for n, r in zip(G.nodes, rand_ints_nodes)}
    nx.set_node_attributes(G, list_node_attrs, "test_list")
    list_edge_attrs = {e: [e, r] for e, r in zip(G.edges, rand_ints_edges)}
    nx.set_edge_attributes(G, list_edge_attrs, "test_list")
    set_node_attrs = {n: {n, r} for n, r in zip(G.nodes, rand_ints_nodes)}
    nx.set_node_attributes(G, set_node_attrs, "test_set")
    set_edge_attrs = {e: {e, r} for e, r in zip(G.edges, rand_ints_edges)}
    nx.set_edge_attributes(G, set_edge_attrs, "test_set")
    dict_node_attrs = {n: {n: r} for n, r in zip(G.nodes, rand_ints_nodes)}
    nx.set_node_attributes(G, dict_node_attrs, "test_dict")
    dict_edge_attrs = {e: {e: r} for e, r in zip(G.edges, rand_ints_edges)}
    nx.set_edge_attributes(G, dict_edge_attrs, "test_dict")

    # save/load graph as graphml file
    ox.save_graphml(G, gephi=True)
    ox.save_graphml(G, gephi=False)
    ox.save_graphml(G, gephi=False, filepath=fp)
    G2 = ox.load_graphml(
        fp,
        graph_dtypes={attr_name: ox.io._convert_bool_string},
        node_dtypes={attr_name: ox.io._convert_bool_string},
        edge_dtypes={attr_name: ox.io._convert_bool_string},
    )

    # verify everything in G is equivalent in G2
    assert tuple(G.graph.keys()) == tuple(G2.graph.keys())
    assert tuple(G.graph.values()) == tuple(G2.graph.values())
    z = zip(G.nodes(data=True), G2.nodes(data=True))
    for (n1, d1), (n2, d2) in z:
        assert n1 == n2
        assert tuple(d1.keys()) == tuple(d2.keys())
        assert tuple(d1.values()) == tuple(d2.values())
    z = zip(G.edges(keys=True, data=True), G2.edges(keys=True, data=True))
    for (u1, v1, k1, d1), (u2, v2, k2, d2) in z:
        assert u1 == u2
        assert v1 == v2
        assert k1 == k2
        assert tuple(d1.keys()) == tuple(d2.keys())
        assert tuple(d1.values()) == tuple(d2.values())

    # test custom data types
    nd = {"osmid": str}
    ed = {"length": str, "osmid": float}
    G2 = ox.load_graphml(fp, node_dtypes=nd, edge_dtypes=ed)

    # test loading graphml from a file stream
    file_bytes = Path.open(Path("tests/input_data/short.graphml"), "rb").read()
    data = str(file_bytes.decode())
    G = ox.load_graphml(graphml_str=data, node_dtypes=nd, edge_dtypes=ed)


def test_graph_from_functions() -> None:
    """Test downloading graphs from Overpass."""
    # test subdividing a large geometry (raises a UserWarning)
    bbox = ox.utils_geo.bbox_from_point((0, 0), dist=1e5, project_utm=True)
    poly = ox.utils_geo.bbox_to_poly(*bbox)
    _ = ox.utils_geo._consolidate_subdivide_geometry(poly)

    # graph from bounding box
    _ = ox.utils_geo.bbox_from_point(location_point, project_utm=True, return_crs=True)
    north, south, east, west = ox.utils_geo.bbox_from_point(location_point, dist=500)
    G = ox.graph_from_bbox(north, south, east, west, network_type="drive")
    G = ox.graph_from_bbox(
        north, south, east, west, network_type="drive_service", truncate_by_edge=True
    )

    # truncate graph by bounding box
    north, south, east, west = ox.utils_geo.bbox_from_point(location_point, dist=400)
    G = ox.truncate.truncate_graph_bbox(G, north, south, east, west, min_num=3)
    G = ox.utils_graph.get_largest_component(G, strongly=True)

    # graph from address
    G = ox.graph_from_address(address=address, dist=500, dist_type="bbox", network_type="bike")

    # graph from list of places
    G = ox.graph_from_place([place1], network_type="all", buffer_dist=0, clean_periphery=False)

    # graph from polygon
    G = ox.graph_from_polygon(polygon, network_type="walk", truncate_by_edge=True, simplify=False)
    G = ox.simplify_graph(G, strict=False, remove_rings=False, track_merged=True)

    # test custom query filter
    cf = (
        '["highway"]'
        '["area"!~"yes"]'
        '["highway"!~"motor|proposed|construction|abandoned|platform|raceway"]'
        '["foot"!~"no"]'
        '["service"!~"private"]'
        '["access"!~"private"]'
    )
    G = ox.graph_from_point(
        location_point, dist=500, custom_filter=cf, dist_type="bbox", network_type="all"
    )

    ox.settings.memory = 1073741824
    G = ox.graph_from_point(
        location_point,
        dist=500,
        dist_type="network",
        network_type="all_private",
    )


def test_features() -> None:
    """Test downloading features from Overpass."""
    # geometries_from_bbox - bounding box query to return no data
    with pytest.raises(ox._errors.InsufficientResponseError):
        gdf = ox.geometries_from_bbox(0.009, -0.009, 0.009, -0.009, tags={"building": True})  # type: ignore[no-untyped-call]

    # geometries_from_bbox - successful
    north, south, east, west = ox.utils_geo.bbox_from_point(location_point, dist=500)
    tags1 = {"landuse": True, "building": True, "highway": True}
    gdf = ox.geometries_from_bbox(north, south, east, west, tags=tags1)  # type: ignore[no-untyped-call]
    fig, ax = ox.plot_footprints(gdf)
    fig, ax = ox.plot_footprints(gdf, ax=ax, bbox=(10, 0, 10, 0))

    # geometries_from_point - tests multipolygon creation
    gdf = ox.geometries_from_point((48.15, 10.02), tags={"landuse": True}, dist=2000)  # type: ignore[no-untyped-call]

    # geometries_from_place - includes test of list of places
    tags2 = {"amenity": True, "landuse": ["retail", "commercial"], "highway": "bus_stop"}
    gdf = ox.geometries_from_place(place1, tags=tags2, buffer_dist=0)  # type: ignore[no-untyped-call]
    gdf = ox.geometries_from_place([place1], tags=tags2)  # type: ignore[no-untyped-call]

    # geometries_from_polygon
    polygon = ox.geocode_to_gdf(place1).geometry.iloc[0]
    ox.geometries_from_polygon(polygon, tags2)  # type: ignore[no-untyped-call]

    # geometries_from_address - includes testing overpass settings and snapshot from 2019
    ox.settings.overpass_settings = '[out:json][timeout:200][date:"2019-10-28T19:20:00Z"]'
    gdf = ox.geometries_from_address(address, tags=tags2)  # type: ignore[no-untyped-call]

    # geometries_from_xml - tests error handling of clipped XMLs with incomplete geometry
    gdf = ox.geometries_from_xml("tests/input_data/planet_10.068,48.135_10.071,48.137.osm")  # type: ignore[no-untyped-call]

    # test loading a geodataframe from a local .osm xml file
    with bz2.BZ2File("tests/input_data/West-Oakland.osm.bz2") as f:
        handle, temp_filename = tempfile.mkstemp(suffix=".osm")
        os.write(handle, f.read())
        os.close(handle)
    for filename in ("tests/input_data/West-Oakland.osm.bz2", temp_filename):
        gdf = ox.geometries_from_xml(filename)  # type: ignore[no-untyped-call]
        assert "Willow Street" in gdf["name"].to_numpy()
    Path.unlink(Path(temp_filename))<|MERGE_RESOLUTION|>--- conflicted
+++ resolved
@@ -330,13 +330,8 @@
     # test multiple origins-destinations
     n = 5
     nodes = np.array(G.nodes)
-<<<<<<< HEAD
-    origs = [int(x) for x in np.random.choice(nodes, size=n, replace=True)]
-    dests = [int(x) for x in np.random.choice(nodes, size=n, replace=True)]
-=======
-    origs = np.random.default_rng().choice(nodes, size=n, replace=True)
-    dests = np.random.default_rng().choice(nodes, size=n, replace=True)
->>>>>>> 3cf440ef
+    origs = [int(x) for x in np.random.default_rng().choice(nodes, size=n, replace=True)]
+    dests = [int(x) for x in np.random.default_rng().choice(nodes, size=n, replace=True)]
     paths1 = ox.shortest_path(G, origs, dests, weight="length", cpus=1)
     paths2 = ox.shortest_path(G, origs, dests, weight="length", cpus=2)
     paths3 = ox.shortest_path(G, origs, dests, weight="length", cpus=None)
