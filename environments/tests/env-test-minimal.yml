# Same as env-ci.yml but pinned to minimum required versions. Allows you to
# create a conda environment to run the test suite against the oldest
# supported versions of Python and required dependencies.
name: env-test-minimal

channels:
  - conda-forge

dependencies:
  # requirements (pinned to min versions from /pyproject.toml)
  - geopandas=1.0
  - networkx=2.5
  - numpy=1.22
  - pandas=1.4
  - python=3.9
  - requests=2.27
  - shapely=2.0

  # extras (pinned to min versions from /pyproject.toml)
  - matplotlib=3.5
  - rasterio=1.3
<<<<<<< HEAD
  - scikit-learn=1.0
=======
  - rio-vrt=0.3
  - scikit-learn=0.23
>>>>>>> 94b7e735
  - scipy=1.5

  # testing
  - lxml
  - pytest
  - typeguard<|MERGE_RESOLUTION|>--- conflicted
+++ resolved
@@ -19,12 +19,8 @@
   # extras (pinned to min versions from /pyproject.toml)
   - matplotlib=3.5
   - rasterio=1.3
-<<<<<<< HEAD
+  - rio-vrt=0.3
   - scikit-learn=1.0
-=======
-  - rio-vrt=0.3
-  - scikit-learn=0.23
->>>>>>> 94b7e735
   - scipy=1.5
 
   # testing
