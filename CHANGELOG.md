# Change log

<<<<<<< HEAD
## 1.3.1.post0 (2023-05-26)

  - add Python 3.8 compatibility back for one final release
=======
## 1.4.0 (TBD)

  - add route_to_gdf function to utils_graph module
  - deprecate the get_route_edge_attributes function in favor of the new route_to_gdf function
  - deprecate folium module in favor of using GeoPandas.GeoDataFrame.explore directly
  - move plot_orientation function from bearing module to plot module
  - provide consistent error when no data elements are returned from server
>>>>>>> ef7bfb56

## 1.3.1 (2023-05-24)

  - improve DNS resolution when using proxies or on networks blocking DNS-over-HTTPS
  - improve processing of per-lane values when adding edge speeds
  - improve file writing in save_graph_xml function
  - ensure node coordinates are non-null and covertible to float in the add_edge_lengths function
  - ignore ways tagged highway=no or highway=razed in built-in filters
  - do not assume an edge with key=0 exists between each node pair when simplifying graph
  - drop dateutil package dependency

## 1.3.0 (2023-01-01)

  - fully support Shapely 2.0 and drop support for Shapely 1.x
  - drop RTree package dependency
  - much faster nearest edges search using STRTree index
  - allow using alternative Google Maps compatible elevation APIs, such as Open Topo Data
  - optionally track merged_edges as a new edge attribute in simplify_graph function

## 1.2.3 (2022-12-14)

  - fix bug that added unsimplified edge geometry attributes when projecting
  - hard code Google DNS IP address
  - resolve matplotlib deprecation warning
  - deprecate save_graph_shapefile function

## 1.2.2 (2022-08-05)

  - fix compatibility with rasterio 1.3
  - fix API version when saving OSM XML
  - resolve shapely deprecation warning

## 1.2.1 (2022-06-16)

  - fix rate limit checking and pausing on newest versions of Overpass API
  - allow add_edge_lengths function to be run on a subset of edges
  - resolve pandas deprecation warning

## 1.2.0 (2022-05-23)

  - add ability to load GraphML string data to the load_graphml function
  - add "reversed" edge attribute to support node-order-dependent edge attributes
  - add new edge_color and edge_linewidth arguments to plot_footprints function
  - fix nearest_edges function selecting arbitrary edge when bounding boxes overlap
  - fix get_digraph function's parallel edge handling
  - fix pandas and geopandas version compatibility
  - fix log output appearing in Jupyter notebooks on Unix-like systems
  - remove old functions and arguments previously deprecated in v1.1
  - deprecate utils.config function in favor of using settings module directly

## 1.1.2 (2021-11-17)

  - fix geocoding when no geojson is returned
  - fix graph simplification to properly handle travel_time edge attributes
  - fix streets per node not being calculated when clean_periphery=False
  - allow user-defined aggregation function when imputing missing edge speeds
  - allow user to configure requests package keyword arguments when connecting to APIs
  - faster graph projection by calculating UTM zone number with a computationally cheaper method
  - improve efficiency of quadrat-based geometry cutting
  - fall back on google dns resolution when necessary if using a proxy
  - move count_streets_per_node function to stats module
  - resolve shapely and geopandas deprecation warnings

## 1.1.1 (2021-05-19)

  - fix overpass status endpoint checks with explicit IP address resolution
  - fix slot management on local overpass instances by optionally disabling rate limiting
  - parallelize shortest_path calculation for multiple origins/destinations

## 1.1.0 (2021-05-01)

  - add graph-constrained spatial sampling function
  - add add_node_elevations_raster function to add node elevations from local raster file(s)
  - add add_node_elevations_google function and deprecate old add_node_elevations function
  - add faster streamlined nearest_nodes and nearest_edges functions to distance module
  - deprecate old get_nearest_node, get_nearest_nodes, get_nearest_edge, and get_nearest_edges
  - add utils_geo.interpolate_points function and deprecate redistribute_vertices in favor of it
  - add vectorized calculate_bearing function and deprecate get_bearing in favor of it
  - expose individual street network stats functions in stats module
  - deprecate the extended_stats function in stats module
  - add network orientation and entropy stats functions to bearing module
  - add plot_orientation function to bearing module to polar histograms of graph edge bearings
  - add route_linewidths parameter to plot_graph_routes function
  - handle relations of type "boundary" in geometries module
  - multi-index GeoDataFrames returned from geometries module by element type and osmid
  - ensure all nodes have integer IDs after graph intersection consolidation
  - vectorize add_edge_lengths, add_edge_grades, and add_edge_bearings functions
  - improve save_graph_xml speed
  - improve geocoder module error messages
  - improve handling of node geometry when converting graph to/from GeoDataFrames
  - fix network_type filters allowing ways tagged "bus_guideway"
  - fix handling of boolean type conversion in load_graphml
  - fix truncate_graph_dist retaining unreachable nodes
  - fix bug in consolidate_intersections when pygeos is installed
  - move add_edge_lengths function from utils_graph to distance module
  - remove descartes dependency in line with geopandas

## 1.0.1 (2021-01-13)

  - fix network_type filters allowing ways tagged "planned"
  - fix "drive" network_type allowing some alleys
  - fix intersection consolidation for compatibility with v1.0 node ids/indexing
  - fix python 3.6 compatibility
  - deprecate folium polyline styling arguments

## 1.0.0 (2021-01-01)

  - set use_cache=True by default
  - add ability to query a place by OSM ID in geocoder.geocode_to_gdf function
  - add optional setting for download/cache-only mode
  - replace md5 with sha1 for cache filename hashing
  - replace streets_per_node graph attribute with equivalent street_count node attribute
  - remove redundant osmid node attribute
  - make graph_to_gdfs multi-index the edges GeoDataFrame by u, v, key
  - refactor consolidate_intersections function for better speed and efficiency
  - refactor count_streets_per_node function for better speed and efficiency
  - refactor folium module for better speed and efficiency
  - refactor get_undirected functionality for better speed and efficiency
  - extract all private/internal .osm XML functionality into new osm_xml module
  - deprecate io.save_graph_xml with warning (function moved to osm_xml module)
  - remove internal _is_simplified function
  - remove deprecated pois module
  - remove deprecated footprints module
  - remove deprecated utils_graph.induce_subgraph function
  - remove deprecated node_type parameter from io.load_graphml function

## 0.16.2 (2020-11-17)

  - improve graph_from_gdfs speed and efficiency
  - improve plot_route_folium speed and efficiency
  - fix remove_isolated_nodes function mutating the passed-in graph
  - fix gephi compatibility in save_graphml
  - add customizable node/edge attribute data type arguments to load_graphml
  - deprecate old node_type argument in load_graphml
  - expose bidirectional_network_types via config function

## 0.16.1 (2020-10-05)

  - fix handling graphs with no intersections in consolidate_intersections
  - fix consolidate_intersections returning GeoSeries without CRS attribute
  - fix response caching to save only when status code is 200
  - fix elevation module's grade absolute value calculation when grade is null
  - move shortest path functions from utils_graph module to distance module

## 0.16.0 (2020-09-07)

  - new geometries module for creating GeoDataFrames from tag/value queries
  - deprecate old pois and fooptrints modules (replaced by geometries module)
  - auto-select first Polygon/MultiPolygon when geocoding with which_result=None
  - new k_shortest_paths function to solve *k* shortest paths from origin to destination
  - new shortest_path convenience function
  - new get_digraph function to correctly convert MultiDiGraph to DiGraph
  - miscellaneous performance improvements and optimizations
  - deprecate induce_subgraph function
  - remove deprecated boundaries module (replaced by geocoder module in v0.15.0)
  - remove deprecated utils_geo.geocode function (replaced by geocoder.geocode function in v0.15.0)

## 0.15.1 (2020-07-03)

  - fix geopandas future warnings

## 0.15.0 (2020-06-30)

  - improve plotting defaults and streamline plot module speed and efficiency
  - improve color handling in plot module
  - improve route plotting
  - plot_graph_routes function now accepts multiple route colors
  - allow multiple elevation API providers
  - consolidate_intersections replaces update_edge_lengths param with reconnect_edges param
  - fix geopackage file saving after consolidating intersections
  - add new geocoder module and move utils_geo.geocode function into it
  - replace gdf_from_place/s functions with geocoder.geocode_to_gdf
  - deprecate boundaries module
  - remove deprecated timeout, memory, custom_settings, and max_query_area_size function params
  - remove deprecated plotting params and plot_shape function

## 0.14.1 (2020-06-09)

  - fix simplification of graphs with long rural roads
  - reduce memory footprint of graph simplification
  - remove disconnected self-contained rings from graph by default when simplifying
  - improve speed and efficiency of project_graph, graph_to_gdfs, and graph_from_gdfs
  - improve attribute value conversion in load_graphml
  - expose precision parameter for adding bearings, elevations, speeds, and travel times
  - fix config function clobber behavior
  - fix graph periphery cleaning when clean_periphery=True but simplify=False
  - rename settings useful_tags_path to the more appropriate useful_tags_way
  - deprecate the timeout, memory, custom_settings, and max_query_area_size function params
  - the params above are now accessible via config function and settings module
  - deprecate old plot params and plot_shape function
  - remove previously deprecated infrastructure parameter in favor of custom_filter

## 0.14.0 (2020-06-03)

  - better geometry subdividing for huge OSM queries
  - better handling of maxspeed list values for simplified graphs
  - downloader only retrieves url response from cache if no server remark
  - deprecate graph creation infrastructure parameter in favor of flexible custom_filter
  - remove deprecated functions: graph_from_file, clean_intersections, gdfs_to_graph

## 0.13.0 (2020-05-25)

  - major refactor of entire package
  - clean up API and namespace
  - new consolidate_intersections function with topological option
  - new speed module to calculate graph edge speeds and travel times
  - generalize POIs module to query with a flexible tags dict
  - allow folium functions to accept FeatureGroup and kwargs
  - all graph saving functions now take a filepath argument instead of folder/filename
  - save shapefiles in single folder containing both nodes and edges
  - optionally return distance and/or geometry in nearest edge search
  - expose timeout and memory parameters in pois and footprints modules
  - define default crs via epsg code instead of proj4 string
  - update and simplify logging with timestamps
  - graph metadata: add creation date and version, remove name
  - replace inconsistent distance parameters with consistent dist parameters
  - deprecate old clean_intersections function in favor of new consolidate_intersections
  - deprecate old gdfs_to_graph function in favor of graph_from_gdfs
  - deprecate old graph_from_file function in favor of graph_from_xml
  - rename save_as_osm function -> save_graph_xml for consistency
  - rename save_load module -> io
  - remove old save_gdf_shapefile function
  - drop support for python 3.5 and lower

## 0.12.1 (2020-05-01)

  - fix handling relations with missing type tag
  - fix save_graph_geopackage handling numeric attributes
  - fix load_graphml handling elevation and grade attributes
  - improve edge finding algorithms to return edge key
  - more informative graph_from_file data load error message
  - refactor url-in-cache checking
  - add timestamp helper function
  - documentation improvements

## 0.12 (2020-04-10)

  - add ability to save graph as geopackage file
  - add truncate_by_edge implementation in truncate_graph_polygon
  - allow flexible overpass settings (e.g., to query by date)
  - better handling of invalid footprint geometries
  - geocode function now uses nominatim_request function
  - improve .osm xml output
  - improve one-way street handling
  - fix graph projection overwriting original lat/lng
  - fix redistribute_vertices function for MultiLineStrings

## 0.11.4 (2020-01-31)

  - fix .osm xml output
  - fix for pandas 1.0

## 0.11.3 (2020-01-09)

  - fix errant print statement

## 0.11.2 (2020-01-07)

  - fix .osm xml output
  - fix geopandas future compatibility

## 0.11.1 (2020-01-01)

  - fix get_nearest_edges search when not using a spatial index

## 0.11 (2019-12-04)

  - drop formal python 2 support
  - refactor all modules for cleaner package organization
  - make stats betweenness centrality compatible with networkx>=2.4
  - allow configurable overpass and nominatim endpoints
  - allow gdf_from_places to take a which_result list argument
  - handle zero-division in street grade calculation
  - better footprint relation handling
  - improve network type queries for better filtering
  - fix pois_from_polygon returning points outside polygon

## 0.10 (2019-05-08)

  - remove deprecated buildings module
  - filter steps ways out of bike queries
  - convert CRS-handling to proj4 strings
  - save graph to xml-formatted .osm file
  - minor refactoring

## 0.9 (2019-01-28)

  - deprecate buildings module and replace with generalized footprints module
  - improve handling of multipolygon footprints
  - new function to find nearest edge(s), given coordinates
  - add "search," "reverse," and "lookup" nominatim queries
  - use unprojected graphs for figure-ground plotting functions
  - allow non-integer osmid values for custom data
  - improve get_route_edge_attributes function
  - improve color mapping by node/edge attribute value
  - make bidirectional network types explicit
  - networkx compatibility fixes to resolve warnings

## 0.8.2 (2018-09-19)

  - add python 3.7 compatibility
  - add convenience function to plot several routes over the same map
  - optimize graph truncation to bounding box
  - give self-loops a null bearing when calculating edge bearings
  - make accept-language http header explicit and configurable
  - add citation function
  - refactor POI module

## 0.8.1 (2018-05-17)

  - add Gephi compatibility argument for saving GraphML
  - handle square bracket encapsulated strings when loading GraphML

## 0.8 (2018-05-05)

  - add ability to retrieve points of interest
  - improve performance for retrieving huge geographies' street networks
  - fix building footprint retrieval query syntax
  - minor bug fixes

## 0.7.4 (2018-04-05)

  - add fast nearest-nodes search
  - allow custom network query filters
  - allow create_graph to return graph with no edges
  - improve figure_ground joint smoothing
  - fix handling of parallel edges when making multidigraph undirected
  - generalize same-geometry checker
  - improve detection of prior topology simplification
  - custom error types for finer-grained handling

## 0.7.3 (2018-03-12)

  - turn off x- and y-axes to improve plotting appearance
  - make floating-point precision and rounding more sensible
  - improve OS path handling cross-platform
  - replace great-circle distance calculator with haversine
  - add access filter as configurable setting
  - improve performance of inducing subgraphs
  - fix utils.get_largest_component for networkx 2.2 compatibility
  - fix config settings namespacing

## 0.7.2 (2018-02-15)

  - compatibility with networkx 2.1

## 0.7.1 (2018-02-04)

  - fix documentation build
  - ignore ways marked access=no

## 0.7 (2018-02-01)

  - ability to load a graph from a .osm file
  - change datum from NAD83 to WGS84
  - make roundabouts one-way
  - conformal plotting for unprojected graphs
  - fix folium web maps rendering

## 0.6 (2017-10-02)

  - migrate to the networkx 2.0 API

## 0.5.4 (2017-09-16)

  - add optional cleaned intersections count to basic stats
  - allow circuity to be calculated for projected or unprojected networks
  - various code clean-up and refactoring

## 0.5.3 (2017-07-22)

  - add requirements files to distribution

## 0.5.2 (2017-07-22)

  - add ability to download other infrastructures besides just roads/paths (e.g., rail lines, power lines, etc.)
  - calculate graph edges' bearings
  - add ability to get nearest node by great circle or euclidean distance
  - move examples/demo notebooks to new repo: osmnx-examples
  - fix docstrings
  - fix building footprint downloads that require multiple calls for large areas
  - fix missing MultiPolygon import in buildings module

## 0.5.1 (2017-05-12)

  - functionality to clean-up and consolidate complex intersections
  - let save_gdf_shapefile save building footprint GeoDataFrames
  - set node color correctly in figure-ground diagrams

## 0.5 (2017-04-25)

  - add elevation module to get node elevations and street grades
  - new color sequence creation and conversion functions in plot module
  - new function to get a path's edge attribute values
  - gracefully handle subpolygons that are invalid or have zero area
  - make truncate_graph_polygon work on projected graphs
  - plot_shape accepts a color or a list of colors
  - make all requests to Overpass API set custom user-agent and referer
  - rewrite algorithms to convert multidigraphs to multigraphs

## 0.4.1 (2017-04-01)

  - fix load_graphml so we can save a graph again after loading it
  - fix load_graphml so edge oneway attribute is not always set to True
  - buildings module gets buildings stored in OSM as relations as well as ways
  - fix figure-ground diagram saving to make perfect square and smooth joints
  - add optional graph argument to plot_figure_ground
  - suppress jupyter notebook deprecation warnings

## 0.4 (2017-03-01)

  - plot entire networks with folium
  - plot routes on top of networks with folium
  - vectorize all great circle calculations
  - new geocode function in utils
  - remove geopy dependency
  - refactor modules
  - simplify before truncating by distance when getting graph by point and network distance
  - project geometries, GeoDataFrames, and graphs to a passed-in CRS

## 0.3.1 (2017-02-15)

  - clean up docstrings throughout
  - remove network code vestiges from buildings.py

## 0.3 (2017-01-29)

  - add route plotting with folium
  - add downloading and visualization of building footprints
  - updates for compatibility with matplotlib 2.0

## 0.2.2 (2017-01-20)

  - fixes for compatibility with networkx 2.0's new API
  - make png default image save format
  - figure-ground plots collect street network from a wider area

## 0.2.1 (2017-01-11)

  - add license file to dist package

## 0.2 (2017-01-10)

  - refactor modules
  - add graph to GDF and GDF to graph functions
  - add encoding argument to save_graph_shapefile
  - add unit tests and continuous integration

## 0.1 (2016-12-19)

  - add street width attribute for ways from OSM

## 0.1b2 (2016-11-29)

  - make simplification error messages explicit

## 0.1b1 (2016-11-28)

  - process land use and area tags from OSM
  - make intersection error messages clear

## 0.1a1 (2016-11-07)

  - first pre-release<|MERGE_RESOLUTION|>--- conflicted
+++ resolved
@@ -1,10 +1,5 @@
 # Change log
 
-<<<<<<< HEAD
-## 1.3.1.post0 (2023-05-26)
-
-  - add Python 3.8 compatibility back for one final release
-=======
 ## 1.4.0 (TBD)
 
   - add route_to_gdf function to utils_graph module
@@ -12,7 +7,10 @@
   - deprecate folium module in favor of using GeoPandas.GeoDataFrame.explore directly
   - move plot_orientation function from bearing module to plot module
   - provide consistent error when no data elements are returned from server
->>>>>>> ef7bfb56
+
+## 1.3.1.post0 (2023-05-26)
+
+  - add Python 3.8 compatibility back for one final release
 
 ## 1.3.1 (2023-05-24)
 
