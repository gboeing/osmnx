--- conflicted
+++ resolved
@@ -2,12 +2,9 @@
 
 ## 2.1.0 (TBD)
 
-<<<<<<< HEAD
+- add Python 3.14 support (#1336)
+- drop Python 3.9 and 3.10 support (#1322 #1336)
 - add validate_graph function to graph module to validate that a graph object satisfies OSMnx expectations (#1317)
-=======
-- add Python 3.14 support
-- drop Python 3.9 and 3.10 support
->>>>>>> f98bae6c
 
 ## 2.0.7 (2025-11-25)
 
