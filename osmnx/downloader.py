--- conflicted
+++ resolved
@@ -305,7 +305,6 @@
     return settings.overpass_settings.format(timeout=settings.timeout, maxsize=maxsize)
 
 
-<<<<<<< HEAD
 def _make_overpass_polygon_coord_strs(polygon):
     """
     Subdivide query polygon and return list of sub-divided polygon coordinate strings.
@@ -332,77 +331,6 @@
         f"Requesting network data within polygon from API in {len(polygon_coord_strs)} request(s)"
     )
     return polygon_coord_strs
-=======
-def _create_overpass_query(polygon_coord_str, tags):
-    """
-    Create an overpass query string based on passed tags.
-
-    Parameters
-    ----------
-    polygon_coord_str : list
-        list of lat lng coordinates
-    tags : dict
-        dict of tags used for finding geometry in the selected area
-
-    Returns
-    -------
-    query : string
-    """
-    # create overpass settings string
-    overpass_settings = _make_overpass_settings()
-
-    # make sure every value in dict is bool, str, or list of str
-    error_msg = "tags must be a dict with values of bool, str, or list of str"
-    if not isinstance(tags, dict):
-        raise TypeError(error_msg)
-
-    tags_dict = {}
-    for key, value in tags.items():
-
-        if isinstance(value, bool):
-            tags_dict[key] = value
-
-        elif isinstance(value, str):
-            tags_dict[key] = [value]
-
-        elif isinstance(value, list):
-            if not all(isinstance(s, str) for s in value):
-                raise TypeError(error_msg)
-            tags_dict[key] = value
-
-        else:
-            raise TypeError(error_msg)
-
-    # convert the tags dict into a list of {tag:value} dicts
-    tags_list = []
-    for key, value in tags_dict.items():
-        if isinstance(value, bool):
-            tags_list.append({key: value})
-        else:
-            for value_item in value:
-                tags_list.append({key: value_item})
-
-    # add node/way/relation query components one at a time
-    components = []
-    for d in tags_list:
-        for key, value in d.items():
-
-            if isinstance(value, bool):
-                # if bool (ie, True) just pass the key, no value
-                tag_str = f"['{key}'](poly:'{polygon_coord_str}');(._;>;);"
-            else:
-                # otherwise, pass "key"="value"
-                tag_str = f"['{key}'='{value}'](poly:'{polygon_coord_str}');(._;>;);"
-
-            for kind in ("node", "way", "relation"):
-                components.append(f"({kind}{tag_str});")
-
-    # finalize query and return
-    components = "".join(components)
-    query = f"{overpass_settings};({components});out;"
-
-    return query
->>>>>>> d94ef053
 
 
 def _osm_net_download(polygon, network_type, custom_filter):
