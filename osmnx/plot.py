"""Visualize street networks, routes, orientations, and geospatial features."""

from __future__ import annotations

from collections.abc import Iterable
from collections.abc import Sequence
from pathlib import Path
from typing import Any
from typing import Literal
from typing import overload

import geopandas as gpd
import networkx as nx
import numpy as np
import pandas as pd

from . import bearing
from . import geocoder
from . import graph
from . import projection
from . import settings
from . import simplification
from . import utils
from . import utils_geo
from . import utils_graph

# matplotlib is an optional dependency needed for visualization
try:
    mpl_available = True
    import matplotlib.pyplot as plt
    from matplotlib import cm
    from matplotlib import colormaps
    from matplotlib import colors
    from matplotlib.axes._axes import Axes
    from matplotlib.figure import Figure
    from matplotlib.projections.polar import PolarAxes
except ImportError:  # pragma: no cover
    mpl_available = False


def get_colors(
    n: int,
    cmap: str = "viridis",
    start: float = 0,
    stop: float = 1,
    alpha: float | None = None,
) -> list[str]:
    """
    Get `n` evenly-spaced colors from a matplotlib colormap.

    Parameters
    ----------
    n
        How many colors to generate.
    cmap
        Name of the matplotlib colormap from which to choose the colors.
    start
        Where to start in the colorspace (from 0 to 1).
    stop
        Where to end in the colorspace (from 0 to 1).
    alpha
        If `None`, return colors as HTML-like hex triplet "#rrggbb" RGB
        strings. If `float`, return as "#rrggbbaa" RGBa strings.

    Returns
    -------
    color_list
    """
    _verify_mpl()
    color_gen = (colormaps[cmap](x) for x in np.linspace(start, stop, n))
    keep_alpha = alpha is not None
    if keep_alpha:
        color_gen = ((r, g, b, alpha) for r, g, b, _ in color_gen)
    return [colors.to_hex(c, keep_alpha=keep_alpha) for c in color_gen]


def get_node_colors_by_attr(
    G: nx.MultiDiGraph,
    attr: str,
    num_bins: int | None = None,
    cmap: str = "viridis",
    start: float = 0,
    stop: float = 1,
    na_color: str = "none",
    equal_size: bool = False,
) -> pd.Series:  # type: ignore[type-arg]
    """
    Get colors based on nodes' numerical attribute values.

    Parameters
    ----------
    G
        Input graph.
    attr
        Name of a node attribute with numerical values.
    num_bins
        If None, linearly map a color to each value. Otherwise, assign values
        to this many bins then assign a color to each bin.
    cmap
        Name of the matplotlib colormap from which to choose the colors.
    start
        Where to start in the colorspace (from 0 to 1).
    stop
        Where to end in the colorspace (from 0 to 1).
    na_color
        The color to assign to nodes with missing `attr` values.
    equal_size
        Ignored if `num_bins` is None. If True, bin into equal-sized quantiles
        (requires unique bin edges). If False, bin into equal-spaced bins.

    Returns
    -------
    node_colors
        Labels are node IDs, values are colors as hex strings.
    """
    vals = pd.Series(nx.get_node_attributes(G, attr))
    return _get_colors_by_value(vals, num_bins, cmap, start, stop, na_color, equal_size)


def get_edge_colors_by_attr(
    G: nx.MultiDiGraph,
    attr: str,
    num_bins: int | None = None,
    cmap: str = "viridis",
    start: float = 0,
    stop: float = 1,
    na_color: str = "none",
    equal_size: bool = False,
) -> pd.Series:  # type: ignore[type-arg]
    """
    Get colors based on edges' numerical attribute values.

    Parameters
    ----------
    G
        Input graph.
    attr
        Name of a node attribute with numerical values.
    num_bins
        If None, linearly map a color to each value. Otherwise, assign values
        to this many bins then assign a color to each bin.
    cmap
        Name of the matplotlib colormap from which to choose the colors.
    start
        Where to start in the colorspace (from 0 to 1).
    stop
        Where to end in the colorspace (from 0 to 1).
    na_color
        The color to assign to nodes with missing `attr` values.
    equal_size
        Ignored if `num_bins` is None. If True, bin into equal-sized quantiles
        (requires unique bin edges). If False, bin into equal-spaced bins.

    Returns
    -------
    edge_colors
        Labels are `(u, v, k)` edge IDs, values are colors as hex strings.
    """
    vals = pd.Series(nx.get_edge_attributes(G, attr))
    return _get_colors_by_value(vals, num_bins, cmap, start, stop, na_color, equal_size)


def plot_graph(
    G: nx.MultiGraph | nx.MultiDiGraph,
    ax: Axes | None = None,
    figsize: tuple[float, float] = (8, 8),
    bgcolor: str = "#111111",
    node_color: str | Sequence[str] = "w",
    node_size: float | Sequence[float] = 15,
    node_alpha: float | None = None,
    node_edgecolor: str | Iterable[str] = "none",
    node_zorder: int = 1,
    edge_color: str | Iterable[str] = "#999999",
    edge_linewidth: float | Sequence[float] = 1,
    edge_alpha: float | None = None,
    bbox: tuple[float, float, float, float] | None = None,
    show: bool = True,
    close: bool = False,
    save: bool = False,
    filepath: str | Path | None = None,
    dpi: int = 300,
) -> tuple[Figure, Axes]:
    """
    Visualize a graph.

    Parameters
    ----------
    G
        Input graph.
    ax
        If not None, plot on this pre-existing axes instance.
    figsize
        If `ax` is None, create new figure with size `(width, height)`.
    bgcolor
        Background color of the figure.
    node_color
        Color(s) of the nodes.
    node_size
        Size(s) of the nodes. If 0, then skip plotting the nodes.
    node_alpha
        Opacity of the nodes. If you passed RGBa values to `node_color`, set
        `node_alpha=None` to use the alpha channel in `node_color`.
    node_edgecolor
        Color(s) of the nodes' markers' borders.
    node_zorder
        The zorder to plot nodes. Edges are always 1, so set `node_zorder=0`
        to plot nodes beneath edges.
    edge_color
        Color(s) of the edges' lines.
    edge_linewidth
        Width(s) of the edges' lines. If 0, then skip plotting the edges.
    edge_alpha
        Opacity of the edges. If you passed RGBa values to `edge_color`, set
        `edge_alpha=None` to use the alpha channel in `edge_color`.
    bbox
        Bounding box as `(north, south, east, west)`. If None, calculate it
        from spatial extents of plotted geometries.
    show
        If True, call `pyplot.show()` to show the figure.
    close
        If True, call `pyplot.close()` to close the figure.
    save
        If True, save the figure to disk at `filepath`.
    filepath
        The path to the file if `save` is True. File format is determined from
        the extension. If None, save at `settings.imgs_folder/image.png`.
    dpi
        The resolution of saved file if `save` is True.

    Returns
    -------
    fig, ax
    """
    _verify_mpl()
    max_node_size = max(node_size) if isinstance(node_size, Sequence) else node_size
    max_edge_lw = max(edge_linewidth) if isinstance(edge_linewidth, Sequence) else edge_linewidth
    if max_node_size <= 0 and max_edge_lw <= 0:  # pragma: no cover
        msg = "Either `node_size` or `edge_linewidth` must be > 0 to plot something."
        raise ValueError(msg)

    # create fig, ax as needed
    utils.log("Begin plotting the graph...")
    fig, ax = _get_fig_ax(ax=ax, figsize=figsize, bgcolor=bgcolor, polar=False)

    if max_edge_lw > 0:
        # plot the edges' geometries
        gdf_edges = utils_graph.graph_to_gdfs(G, nodes=False)["geometry"]
        ax = gdf_edges.plot(ax=ax, color=edge_color, lw=edge_linewidth, alpha=edge_alpha, zorder=1)

    if max_node_size > 0:
        # scatter plot the nodes' x/y coordinates
        gdf_nodes = utils_graph.graph_to_gdfs(G, edges=False, node_geometry=False)[["x", "y"]]
        ax.scatter(  # type: ignore[union-attr]
            x=gdf_nodes["x"],
            y=gdf_nodes["y"],
            s=node_size,
            c=node_color,
            alpha=node_alpha,
            edgecolor=node_edgecolor,
            zorder=node_zorder,
        )

    # get spatial extents from bbox parameter or the edges' geometries
    padding = 0.0
    if bbox is None:
        try:
            west, south, east, north = gdf_edges.total_bounds
        except NameError:
            west, south = gdf_nodes.min()
            east, north = gdf_nodes.max()
        bbox = north, south, east, west
        padding = 0.02  # pad 2% to not cut off peripheral nodes' circles

    # configure axes appearance, save/show figure as specified, and return
    ax = _config_ax(ax, G.graph["crs"], bbox, padding)  # type: ignore[arg-type]
    fig, ax = _save_and_show(
        fig=fig, ax=ax, show=show, close=close, save=save, filepath=filepath, dpi=dpi
    )
    utils.log("Finished plotting the graph")
    return fig, ax


def plot_graph_route(
    G: nx.MultiDiGraph,
    route: list[int],
    route_color: str = "r",
    route_linewidth: float = 4,
    route_alpha: float = 0.5,
    orig_dest_size: float = 100,
    ax: Axes | None = None,
    **pg_kwargs: Any,
) -> tuple[Figure, Axes]:
    """
    Visualize a path along a graph.

    Parameters
    ----------
    G
        Input graph.
    route
        A path of node IDs.
    route_color
        The color of the route.
    route_linewidth
        Width of the route's line.
    route_alpha
        Opacity of the route's line.
    orig_dest_size
        Size of the origin and destination nodes.
    ax
        If not None, plot on this pre-existing axes instance.
    pg_kwargs
        Keyword arguments to pass to `plot_graph`.

    Returns
    -------
    fig, ax
    """
    _verify_mpl()
    if ax is None:
        # plot the graph but not the route, and override any user show/close
        # args for now: we'll do that later
        overrides = {"show", "save", "close"}
        kwargs = {k: v for k, v in pg_kwargs.items() if k not in overrides}
        fig, ax = plot_graph(G, show=False, save=False, close=False, **kwargs)
    else:
        fig = ax.figure  # type: ignore[assignment]

    # scatterplot origin and destination points (first/last nodes in route)
    od_x = (G.nodes[route[0]]["x"], G.nodes[route[-1]]["x"])
    od_y = (G.nodes[route[0]]["y"], G.nodes[route[-1]]["y"])
    ax.scatter(od_x, od_y, s=orig_dest_size, c=route_color, alpha=route_alpha, edgecolor="none")

    # assemble the route edge geometries' x and y coords then plot the line
    x = []
    y = []
    for u, v in zip(route[:-1], route[1:]):
        # if there are parallel edges, select the shortest in length
        data = min(G.get_edge_data(u, v).values(), key=lambda d: d["length"])
        if "geometry" in data:
            # if geometry attribute exists, add all its coords to list
            xs, ys = data["geometry"].xy
            x.extend(xs)
            y.extend(ys)
        else:
            # otherwise, the edge is a straight line from node to node
            x.extend((G.nodes[u]["x"], G.nodes[v]["x"]))
            y.extend((G.nodes[u]["y"], G.nodes[v]["y"]))
    ax.plot(x, y, c=route_color, lw=route_linewidth, alpha=route_alpha)

    # save and show the figure as specified, passing relevant kwargs
    sas_kwargs = {"show", "close", "save", "filepath", "dpi"}
    kwargs = {k: v for k, v in pg_kwargs.items() if k in sas_kwargs}
    fig, ax = _save_and_show(fig=fig, ax=ax, **kwargs)
    return fig, ax


def plot_graph_routes(
    G: nx.MultiDiGraph,
    routes: Iterable[list[int]],
    route_colors: str | Iterable[str] = "r",
    route_linewidths: float | Iterable[float] = 4,
    **pgr_kwargs: Any,
) -> tuple[Figure, Axes]:
    """
    Visualize multiple paths along a graph.

    Parameters
    ----------
    G
        Input graph.
    routes
        Paths of node IDs.
    route_colors
        If string, the one color for all routes. Otherwise, the color for each
        route.
    route_linewidths
        If float, the one linewidth for all routes. Otherwise, the linewidth
        for each route.
    pgr_kwargs
        Keyword arguments to pass to `plot_graph_route`.

    Returns
    -------
    fig, ax
    """
    # make iterables lists (so we're guaranteed to be able to get their sizes)
    routes = list(routes)
    route_colors = (
        [route_colors] * len(routes) if isinstance(route_colors, str) else list(route_colors)
    )
    route_linewidths = (
        [route_linewidths] * len(routes)
        if not isinstance(route_linewidths, Iterable)
        else list(route_linewidths)
    )

    # check for valid arguments
    if not all(isinstance(r, list) for r in routes):  # pragma: no cover
        msg = "`routes` must be an iterable of route lists"
        raise TypeError(msg)
    if len(routes) < 1:  # pragma: no cover
        msg = "You must pass at least 1 route"
        raise ValueError(msg)
    if not (len(routes) == len(route_colors) == len(route_linewidths)):  # pragma: no cover
        msg = "`route_colors` and `route_linewidths` must have same lengths as `routes`"
        raise ValueError(msg)

    # plot the graph and the first route
    overrides = {"route", "route_color", "route_linewidth", "show", "save", "close"}
    kwargs = {k: v for k, v in pgr_kwargs.items() if k not in overrides}
    fig, ax = plot_graph_route(
        G,
        route=routes[0],
        route_color=route_colors[0],
        route_linewidth=route_linewidths[0],
        show=False,
        save=False,
        close=False,
        **kwargs,
    )

    # plot the subsequent routes on top of existing ax
    overrides.update({"ax"})
    kwargs = {k: v for k, v in pgr_kwargs.items() if k not in overrides}
    r_rc_rlw = zip(routes[1:], route_colors[1:], route_linewidths[1:])
    for route, route_color, route_linewidth in r_rc_rlw:
        fig, ax = plot_graph_route(
            G,
            route=route,
            route_color=route_color,
            route_linewidth=route_linewidth,
            show=False,
            save=False,
            close=False,
            ax=ax,
            **kwargs,
        )

    # save and show the figure as specified, passing relevant kwargs
    sas_kwargs = {"show", "close", "save", "filepath", "dpi"}
    kwargs = {k: v for k, v in pgr_kwargs.items() if k in sas_kwargs}
    fig, ax = _save_and_show(fig=fig, ax=ax, **kwargs)
    return fig, ax


def plot_figure_ground(
<<<<<<< HEAD
    G: nx.MultiDiGraph | None = None,
    address: str | None = None,
    point: tuple[float, float] | None = None,
    dist: float = 805,
    network_type: str = "drive_service",
    street_widths: dict[str, float] | None = None,
    default_width: float = 4,
    figsize: tuple[float, float] = (8, 8),
    edge_color: str = "w",
    smooth_joints: bool = True,
    **pg_kwargs: Any,
) -> tuple[Figure, Axes]:
=======
    G=None,
    address=None,
    point=None,
    dist=805,
    network_type="drive_service",
    street_widths=None,
    default_width=4,
    color="w",
    edge_color=None,
    smooth_joints=None,
    **pg_kwargs,
):
>>>>>>> 5c271332
    """
    Plot a figure-ground diagram of a street network.

    Parameters
    ----------
    G : networkx.MultiDiGraph
        input graph, must be unprojected
    address : string
<<<<<<< HEAD
        address to geocode as the center point if G is not passed in
    point : tuple of float
        the (lat, lon) center point if address and G are not passed in
    dist : float
=======
        deprecated, do not use
    point : tuple
        deprecated, do not use
    dist : numeric
>>>>>>> 5c271332
        how many meters to extend north, south, east, west from center point
    network_type : string
        deprecated, do not use
    street_widths : dict
<<<<<<< HEAD
        dict keys are street types and values are widths to plot
    default_width : float
        fallback width for any street type not in street_widths
    figsize : tuple
        tuple of (width, height) of figure (values should be equal)
=======
        dict keys are street types and values are widths to plot in pixels
    default_width : numeric
        fallback width in pixels for any street type not in street_widths
    color : string
        color of the streets
>>>>>>> 5c271332
    edge_color : string
        deprecated, do not use
    smooth_joints : bool
        deprecated, do not use
    pg_kwargs
        keyword arguments to pass to plot_graph

    Returns
    -------
    fig, ax : tuple
        tuple of matplotlib (Figure, Axes)
    """
    _verify_mpl()

    if edge_color is None:
        edge_color = color
    else:
        msg = (
            "The `edge_color` parameter is deprecated and will be removed in the "
            "v2.0.0 release. Use `color` instead."
        )
        warn(msg, stacklevel=2)

    if smooth_joints is None:
        smooth_joints = True
    else:
        msg = (
            "The `smooth_joints` parameter is deprecated and will be removed in the "
            "v2.0.0 release. In the future this function will behave as though True."
        )
        warn(msg, stacklevel=2)

    # if user did not pass in custom street widths, create a dict of defaults
    if street_widths is None:
        street_widths = {
            "footway": 1.5,
            "steps": 1.5,
            "pedestrian": 1.5,
            "service": 1.5,
            "path": 1.5,
            "track": 1.5,
            "motorway": 6,
        }

    multiplier = 1.2
    dep_msg = (
        "The `address`, `point`, and `network_type` parameters are deprecated "
        "and will be removed in the v2.0.0 release. Pass `G` instead."
    )

    # if G was passed in, plot it centered on its node centroid
    if G is not None:
        gdf_nodes = utils_graph.graph_to_gdfs(G, edges=False, node_geometry=True)
        lonlat_point = gdf_nodes.unary_union.centroid.coords[0]
        point = tuple(reversed(lonlat_point))

    # otherwise get network by address or point (whichever was passed) using a
    # dist multiplier to ensure we get more than enough network. simplify in
    # non-strict mode to not combine multiple street types into single edge
    elif address is not None:
<<<<<<< HEAD
        point = geocoder.geocode(address)
        G = graph.graph_from_address(
=======
        warn(dep_msg, stacklevel=2)
        G, point = graph.graph_from_address(
>>>>>>> 5c271332
            address,
            dist=dist * multiplier,
            dist_type="bbox",
            network_type=network_type,
            simplify=False,
            truncate_by_edge=True,
        )
        G = simplification.simplify_graph(G, strict=False)
    elif point is not None:
        warn(dep_msg, stacklevel=2)
        G = graph.graph_from_point(
            point,
            dist=dist * multiplier,
            dist_type="bbox",
            network_type=network_type,
            simplify=False,
            truncate_by_edge=True,
        )
        G = simplification.simplify_graph(G, strict=False)
    else:  # pragma: no cover
        msg = "You must pass an address or lat-lon point or graph."
        raise ValueError(msg)

    # we need an undirected graph to find every edge incident on a node
    Gu = utils_graph.get_undirected(G)

    # for each edge, get a linewidth according to street type
    edge_linewidths = []
    for _, _, d in Gu.edges(keys=False, data=True):
        street_type = d["highway"][0] if isinstance(d["highway"], list) else d["highway"]
        if street_type in street_widths:
            edge_linewidths.append(street_widths[street_type])
        else:
            edge_linewidths.append(default_width)

    if smooth_joints:
        # for each node, get a nodesize according to the narrowest incident edge
        node_widths: dict[int, float] = {}
        for node in Gu.nodes:
            # first, identify all the highway types of this node's incident edges
            ie_data = [Gu.get_edge_data(node, nbr) for nbr in Gu.neighbors(node)]
            edge_types = [d[min(d)]["highway"] for d in ie_data]
            if not edge_types:
                # if node has no incident edges, make size zero
                node_widths[node] = 0
            else:
                # flatten the list of edge types
                et_flat = []
                for et in edge_types:
                    if isinstance(et, list):
                        et_flat.extend(et)
                    else:
                        et_flat.append(et)

                # lookup corresponding width for each edge type in flat list
                edge_widths = [street_widths.get(et, default_width) for et in et_flat]

                # node diameter should equal largest edge width to make joints
                # perfectly smooth. alternatively use min(?) to prevent
                # anything larger from extending past smallest street's line.
                # circle marker sizes are in area, so use diameter squared.
                circle_diameter = max(edge_widths)
                circle_area = circle_diameter**2
                node_widths[node] = circle_area

        # assign the node size to each node in the graph
        node_sizes: list[float] | float = [node_widths[node] for node in Gu.nodes]
    else:
        node_sizes = 0

    # define the view extents of the plotting figure
    bbox = utils_geo.bbox_from_point(point, dist, project_utm=False)

    # plot the figure
    overrides = {"bbox", "node_size", "node_color", "edge_linewidth"}
    kwargs = {k: v for k, v in pg_kwargs.items() if k not in overrides}
    fig, ax = plot_graph(
        G=Gu,
        bbox=bbox,
        node_size=node_sizes,
        node_color=edge_color,
        edge_color=edge_color,
        edge_linewidth=edge_linewidths,
        **kwargs,
    )
    return fig, ax


def plot_footprints(
    gdf: gpd.GeoDataFrame,
    ax: Axes | None = None,
    figsize: tuple[float, float] = (8, 8),
    color: str = "orange",
    edge_color: str = "none",
    edge_linewidth: float = 0,
    alpha: float | None = None,
    bgcolor: str = "#111111",
    bbox: tuple[float, float, float, float] | None = None,
    show: bool = True,
    close: bool = False,
    save: bool = False,
    filepath: str | Path | None = None,
    dpi: int = 600,
) -> tuple[Figure, Axes]:
    """
    Visualize a GeoDataFrame of geospatial features' footprints.

    Parameters
    ----------
    gdf
        GeoDataFrame of footprints (i.e., Polygons and/or MultiPolygons).
    ax
        If not None, plot on this pre-existing axes instance.
    figsize
        If `ax` is None, create new figure with size `(width, height)`.
    color
        Color of the footprints.
    edge_color
        Color of the footprints' edges.
    edge_linewidth
        Width of the footprints' edges.
    alpha
        Opacity of the footprints' edges.
    bgcolor
        Background color of the figure.
    bbox
        Bounding box as `(north, south, east, west)`. If None, calculate it
        from the spatial extents of the geometries in `gdf`.
    show
        If True, call `pyplot.show()` to show the figure.
    close
        If True, call `pyplot.close()` to close the figure.
    save
        If True, save the figure to disk at `filepath`.
    filepath
        The path to the file if `save` is True. File format is determined from
        the extension. If None, save at `settings.imgs_folder/image.png`.
    dpi
        The resolution of saved file if `save` is True.

    Returns
    -------
    fig, ax
    """
    _verify_mpl()
    fig, ax = _get_fig_ax(ax=ax, figsize=figsize, bgcolor=bgcolor, polar=False)

    # retain only Polygons and MultiPolygons, then plot
    gdf = gdf[gdf["geometry"].type.isin({"Polygon", "MultiPolygon"})]
    ax = gdf.plot(
        ax=ax, facecolor=color, edgecolor=edge_color, linewidth=edge_linewidth, alpha=alpha
    )

    # determine figure extents
    if bbox is None:
        west, south, east, north = gdf.total_bounds
    else:
        north, south, east, west = bbox

    # configure axes appearance, save/show figure as specified, and return
    ax = _config_ax(ax, gdf.crs, (north, south, east, west), 0)  # type: ignore[arg-type]
    fig, ax = _save_and_show(
        fig=fig, ax=ax, show=show, close=close, save=save, filepath=filepath, dpi=dpi
    )
    return fig, ax


def plot_orientation(
    Gu: nx.MultiGraph,
    num_bins: int = 36,
    min_length: float = 0,
    weight: str | None = None,
    ax: PolarAxes | None = None,
    figsize: tuple[float, float] = (5, 5),
    area: bool = True,
    color: str = "#003366",
    edgecolor: str = "k",
    linewidth: float = 0.5,
    alpha: float = 0.7,
    title: str | None = None,
    title_y: float = 1.05,
    title_font: dict[str, Any] | None = None,
    xtick_font: dict[str, Any] | None = None,
) -> tuple[Figure, PolarAxes]:
    """
    Plot a polar histogram of a spatial network's bidirectional edge bearings.

    Ignores self-loop edges as their bearings are undefined. See also the
    `bearings` module.

    For more info see: Boeing, G. 2019. "Urban Spatial Order: Street Network
    Orientation, Configuration, and Entropy." Applied Network Science, 4 (1),
    67. https://doi.org/10.1007/s41109-019-0189-1

    Parameters
    ----------
    Gu
        Undirected, unprojected graph with `bearing` attributes on each edge.
    num_bins
        Number of bins. For example, if `num_bins=36` is provided, then each
        bin will represent 10 degrees around the compass.
    min_length
        Ignore edges with "length" attribute values less than `min_length`.
    weight
        If not None, weight the edges' bearings by this (non-null) edge
        attribute.
    ax
        If not None, plot on this pre-existing axes instance (must have
        projection=polar).
    figsize
        If `ax` is None, create new figure with size `(width, height)`.
    area
        If True, set bar length so area is proportional to frequency.
        Otherwise, set bar length so height is proportional to frequency.
    color
        Color of the histogram bars.
    edgecolor
        Color of the histogram bar edges.
    linewidth
        Width of the histogram bar edges.
    alpha
        Opacity of the histogram bars.
    title
        The figure's title.
    title_y
        The y position to place `title`.
    title_font
        The title's `fontdict` to pass to matplotlib.
    xtick_font
        The xtick labels' `fontdict` to pass to matplotlib.

    Returns
    -------
    fig, ax
    """
    _verify_mpl()

    if title_font is None:
        title_font = {"family": "DejaVu Sans", "size": 24, "weight": "bold"}
    if xtick_font is None:
        xtick_font = {
            "family": "DejaVu Sans",
            "size": 10,
            "weight": "bold",
            "alpha": 1.0,
            "zorder": 3,
        }

    # get the bearings' distribution's bin counts and edges
    bin_counts, bin_edges = bearing._bearings_distribution(Gu, num_bins, min_length, weight)

    # positions: where to center each bar. ignore the last bin edge, because
    # it's the same as the first (i.e., 0 degrees = 360 degrees)
    positions = np.radians(bin_edges[:-1])

    # width: make bars fill the circumference without gaps or overlaps
    width = 2 * np.pi / num_bins

    # radius: how long to make each bar. set bar length so either the bar area
    # (ie, via sqrt) or the bar height is proportional to the bin's frequency
    bin_frequency = bin_counts / bin_counts.sum()
    radius = np.sqrt(bin_frequency) if area else bin_frequency

    # create PolarAxes (if not passed-in) then set N at top and go clockwise
    fig, ax = _get_fig_ax(ax=ax, figsize=figsize, bgcolor=None, polar=True)
    ax.set_theta_zero_location("N")
    ax.set_theta_direction("clockwise")
    ax.set_ylim(top=radius.max())

    # configure the y-ticks and remove their labels
    ax.set_yticks(np.linspace(0, radius.max(), 5))
    ax.set_yticklabels(labels="")

    # configure the x-ticks and their labels
    xticklabels = ["N", "", "E", "", "S", "", "W", ""]
    ax.set_xticks(ax.get_xticks())
    ax.set_xticklabels(labels=xticklabels, fontdict=xtick_font)
    ax.tick_params(axis="x", which="major", pad=-2)

    # draw the bars
    ax.bar(
        positions,
        height=radius,
        width=width,
        align="center",
        bottom=0,
        zorder=2,
        color=color,
        edgecolor=edgecolor,
        linewidth=linewidth,
        alpha=alpha,
    )

    if title:
        ax.set_title(title, y=title_y, fontdict=title_font)
    fig.tight_layout()
    return fig, ax


def _get_colors_by_value(
    vals: pd.Series,  # type: ignore[type-arg]
    num_bins: int | None,
    cmap: str,
    start: float,
    stop: float,
    na_color: str,
    equal_size: bool,
) -> pd.Series:  # type: ignore[type-arg]
    """
    Map colors to the values in a Series of node/edge attribute values.

    Parameters
    ----------
    vals
        Series labels are node/edge IDs and values are attribute values.
    num_bins
        If None, linearly map a color to each value. Otherwise, assign values
        to this many bins then assign a color to each bin.
    cmap
        Name of the matplotlib colormap from which to choose the colors.
    start
        Where to start in the colorspace (from 0 to 1).
    stop
        Where to end in the colorspace (from 0 to 1).
    na_color
        The color to assign to nodes with missing `attr` values.
    equal_size
        Ignored if `num_bins` is None. If True, bin into equal-sized quantiles
        (requires unique bin edges). If False, bin into equal-spaced bins.

    Returns
    -------
    color_series
        Labels are node/edge IDs, values are colors as hex strings.
    """
    _verify_mpl()

    if len(vals) == 0:
        msg = "There are no attribute values."
        raise ValueError(msg)

    if num_bins is None:
        # calculate min/max values based on start/stop and data range
        vals_min = vals.dropna().min()
        vals_max = vals.dropna().max()
        full_range = (vals_max - vals_min) / (stop - start)
        full_min = vals_min - full_range * start
        full_max = full_min + full_range

        # linearly map a color to each attribute value
        normalizer = colors.Normalize(full_min, full_max)
        scalar_mapper = cm.ScalarMappable(normalizer, colormaps[cmap])
        color_series = vals.map(scalar_mapper.to_rgba).map(colors.to_hex)
        color_series.loc[pd.isna(vals)] = na_color

    else:
        # otherwise, bin values then assign colors to bins
        if equal_size:
            bins = pd.qcut(vals, num_bins, labels=range(num_bins))
        else:
            bins = pd.cut(vals, num_bins, labels=range(num_bins))
        bin_colors = get_colors(num_bins, cmap, start, stop)
        color_list = [bin_colors[b] if pd.notna(b) else na_color for b in bins]
        color_series = pd.Series(color_list, index=bins.index)

    return color_series


def _save_and_show(
    fig: Figure,
    ax: Axes,
    show: bool = True,
    close: bool = True,
    save: bool = False,
    filepath: str | Path | None = None,
    dpi: int = 300,
) -> tuple[Figure, Axes]:
    """
    Save a figure to disk and/or show it, as specified by arguments.

    Parameters
    ----------
    fig
        The figure.
    ax
        The axes instance.
    show
        If True, call `pyplot.show()` to show the figure.
    close
        If True, call `pyplot.close()` to close the figure.
    save
        If True, save the figure to disk at `filepath`.
    filepath
        The path to the file if `save` is True. File format is determined from
        the extension. If None, save at `settings.imgs_folder/image.png`.
    dpi
        The resolution of saved file if `save` is True.

    Returns
    -------
    fig, ax
    """
    fig.canvas.draw()
    fig.canvas.flush_events()

    if save:
        # default filepath, if none provided
        fp = Path(settings.imgs_folder) / "image.png" if filepath is None else Path(filepath)

        # if save folder does not already exist, create it
        fp.parent.mkdir(parents=True, exist_ok=True)

        # get the file extension and figure facecolor
        ext = fp.suffix.strip(".")
        fc = fig.get_facecolor()

        if ext == "svg":
            # if the file format is svg, prep the fig/ax for saving
            ax.axis("off")
            ax.set_position((0, 0, 1, 1))
            ax.patch.set_alpha(0)
            fig.patch.set_alpha(0)
            fig.savefig(fp, bbox_inches=0, format=ext, facecolor=fc, transparent=True)
        else:
            # constrain saved figure's extent to interior of the axes
            extent = ax.bbox.transformed(fig.dpi_scale_trans.inverted())

            # temporarily turn figure frame on to save with facecolor
            fig.set_frameon(True)
            fig.savefig(fp, dpi=dpi, bbox_inches=extent, format=ext, facecolor=fc, transparent=True)
            fig.set_frameon(False)  # and turn it back off again
        utils.log(f"Saved figure to disk at {fp!r}")

    if show:
        plt.show()

    if close:
        plt.close()

    return fig, ax


def _config_ax(ax: Axes, crs: Any, bbox: tuple[float, float, float, float], padding: float) -> Axes:
    """
    Configure a matplotlib axes instance for display.

    Parameters
    ----------
    ax
        The axes instance.
    crs
        The coordinate reference system of the plotted geometries.
    bbox
        Bounding box as `(north, south, east, west)`.
    padding
        Relative padding to add around `bbox`.

    Returns
    -------
    ax
    """
    # set the axes view limits to bbox + relative padding
    north, south, east, west = bbox
    padding_ns = (north - south) * padding
    padding_ew = (east - west) * padding
    ax.set_ylim((south - padding_ns, north + padding_ns))
    ax.set_xlim((west - padding_ew, east + padding_ew))

    # set margins to zero, point ticks inward, turn off ax border and x/y axis
    # so there is no space around the plot
    ax.margins(0)
    ax.tick_params(which="both", direction="in")
    _ = [s.set_visible(False) for s in ax.spines.values()]  # type: ignore[func-returns-value]
    ax.get_xaxis().set_visible(False)
    ax.get_yaxis().set_visible(False)

    # set aspect ratio
    if projection.is_projected(crs):
        # if projected, make equal aspect ratio
        ax.set_aspect("equal")
    else:
        # if not projected, conform aspect ratio to not stretch plot
        cos_lat = np.cos((south + north) / 2 / 180 * np.pi)
        ax.set_aspect(1 / cos_lat)

    return ax


# if polar = False, return Axes
@overload  # pragma: no cover
def _get_fig_ax(
    ax: Axes | None, figsize: tuple[float, float], bgcolor: str | None, polar: Literal[False]
) -> tuple[Figure, Axes]:
    ...


# if polar = True, return PolarAxes
@overload  # pragma: no cover
def _get_fig_ax(
    ax: Axes | None, figsize: tuple[float, float], bgcolor: str | None, polar: Literal[True]
) -> tuple[Figure, PolarAxes]:
    ...


def _get_fig_ax(
    ax: Axes | None, figsize: tuple[float, float], bgcolor: str | None, polar: bool
) -> tuple[Figure, Axes | PolarAxes]:
    """
    Generate a matplotlib Figure and (Polar)Axes or return existing ones.

    Parameters
    ----------
    ax
        If not None, plot on this pre-existing axes instance.
    figsize
        If `ax` is None, create new figure with size `(width, height)`.
    bgcolor
        Background color of figure.
    polar
        If True, generate a `PolarAxes` instead of an `Axes` instance.

    Returns
    -------
    fig, ax
    """
    if ax is None:
        if polar:
            # make PolarAxes
            fig, ax = plt.subplots(figsize=figsize, subplot_kw={"projection": "polar"})
        else:
            # make regular Axes
            fig, ax = plt.subplots(figsize=figsize, facecolor=bgcolor, frameon=False)
            ax.set_facecolor(bgcolor)
    else:
        fig = ax.figure  # type: ignore[assignment]

    return fig, ax


def _verify_mpl() -> None:
    """
    Verify that matplotlib is installed and imported.

    Returns
    -------
    None
    """
    if not mpl_available:  # pragma: no cover
        msg = "matplotlib must be installed as an optional dependency for visualization"
        raise ImportError(msg)<|MERGE_RESOLUTION|>--- conflicted
+++ resolved
@@ -15,11 +15,8 @@
 import pandas as pd
 
 from . import bearing
-from . import geocoder
-from . import graph
 from . import projection
 from . import settings
-from . import simplification
 from . import utils
 from . import utils_geo
 from . import utils_graph
@@ -445,33 +442,13 @@
 
 
 def plot_figure_ground(
-<<<<<<< HEAD
-    G: nx.MultiDiGraph | None = None,
-    address: str | None = None,
-    point: tuple[float, float] | None = None,
+    G: nx.MultiDiGraph,
     dist: float = 805,
-    network_type: str = "drive_service",
     street_widths: dict[str, float] | None = None,
     default_width: float = 4,
-    figsize: tuple[float, float] = (8, 8),
-    edge_color: str = "w",
-    smooth_joints: bool = True,
+    color: str = "w",
     **pg_kwargs: Any,
 ) -> tuple[Figure, Axes]:
-=======
-    G=None,
-    address=None,
-    point=None,
-    dist=805,
-    network_type="drive_service",
-    street_widths=None,
-    default_width=4,
-    color="w",
-    edge_color=None,
-    smooth_joints=None,
-    **pg_kwargs,
-):
->>>>>>> 5c271332
     """
     Plot a figure-ground diagram of a street network.
 
@@ -479,39 +456,14 @@
     ----------
     G : networkx.MultiDiGraph
         input graph, must be unprojected
-    address : string
-<<<<<<< HEAD
-        address to geocode as the center point if G is not passed in
-    point : tuple of float
-        the (lat, lon) center point if address and G are not passed in
     dist : float
-=======
-        deprecated, do not use
-    point : tuple
-        deprecated, do not use
-    dist : numeric
->>>>>>> 5c271332
         how many meters to extend north, south, east, west from center point
-    network_type : string
-        deprecated, do not use
     street_widths : dict
-<<<<<<< HEAD
-        dict keys are street types and values are widths to plot
-    default_width : float
-        fallback width for any street type not in street_widths
-    figsize : tuple
-        tuple of (width, height) of figure (values should be equal)
-=======
         dict keys are street types and values are widths to plot in pixels
     default_width : numeric
         fallback width in pixels for any street type not in street_widths
     color : string
         color of the streets
->>>>>>> 5c271332
-    edge_color : string
-        deprecated, do not use
-    smooth_joints : bool
-        deprecated, do not use
     pg_kwargs
         keyword arguments to pass to plot_graph
 
@@ -521,24 +473,6 @@
         tuple of matplotlib (Figure, Axes)
     """
     _verify_mpl()
-
-    if edge_color is None:
-        edge_color = color
-    else:
-        msg = (
-            "The `edge_color` parameter is deprecated and will be removed in the "
-            "v2.0.0 release. Use `color` instead."
-        )
-        warn(msg, stacklevel=2)
-
-    if smooth_joints is None:
-        smooth_joints = True
-    else:
-        msg = (
-            "The `smooth_joints` parameter is deprecated and will be removed in the "
-            "v2.0.0 release. In the future this function will behave as though True."
-        )
-        warn(msg, stacklevel=2)
 
     # if user did not pass in custom street widths, create a dict of defaults
     if street_widths is None:
@@ -552,51 +486,10 @@
             "motorway": 6,
         }
 
-    multiplier = 1.2
-    dep_msg = (
-        "The `address`, `point`, and `network_type` parameters are deprecated "
-        "and will be removed in the v2.0.0 release. Pass `G` instead."
-    )
-
-    # if G was passed in, plot it centered on its node centroid
-    if G is not None:
-        gdf_nodes = utils_graph.graph_to_gdfs(G, edges=False, node_geometry=True)
-        lonlat_point = gdf_nodes.unary_union.centroid.coords[0]
-        point = tuple(reversed(lonlat_point))
-
-    # otherwise get network by address or point (whichever was passed) using a
-    # dist multiplier to ensure we get more than enough network. simplify in
-    # non-strict mode to not combine multiple street types into single edge
-    elif address is not None:
-<<<<<<< HEAD
-        point = geocoder.geocode(address)
-        G = graph.graph_from_address(
-=======
-        warn(dep_msg, stacklevel=2)
-        G, point = graph.graph_from_address(
->>>>>>> 5c271332
-            address,
-            dist=dist * multiplier,
-            dist_type="bbox",
-            network_type=network_type,
-            simplify=False,
-            truncate_by_edge=True,
-        )
-        G = simplification.simplify_graph(G, strict=False)
-    elif point is not None:
-        warn(dep_msg, stacklevel=2)
-        G = graph.graph_from_point(
-            point,
-            dist=dist * multiplier,
-            dist_type="bbox",
-            network_type=network_type,
-            simplify=False,
-            truncate_by_edge=True,
-        )
-        G = simplification.simplify_graph(G, strict=False)
-    else:  # pragma: no cover
-        msg = "You must pass an address or lat-lon point or graph."
-        raise ValueError(msg)
+    # plot G centered on its node centroid
+    gdf_nodes = utils_graph.graph_to_gdfs(G, edges=False, node_geometry=True)
+    lonlat_point = gdf_nodes.unary_union.centroid.coords[0]
+    point = tuple(reversed(lonlat_point))
 
     # we need an undirected graph to find every edge incident on a node
     Gu = utils_graph.get_undirected(G)
@@ -610,40 +503,38 @@
         else:
             edge_linewidths.append(default_width)
 
-    if smooth_joints:
-        # for each node, get a nodesize according to the narrowest incident edge
-        node_widths: dict[int, float] = {}
-        for node in Gu.nodes:
-            # first, identify all the highway types of this node's incident edges
-            ie_data = [Gu.get_edge_data(node, nbr) for nbr in Gu.neighbors(node)]
-            edge_types = [d[min(d)]["highway"] for d in ie_data]
-            if not edge_types:
-                # if node has no incident edges, make size zero
-                node_widths[node] = 0
-            else:
-                # flatten the list of edge types
-                et_flat = []
-                for et in edge_types:
-                    if isinstance(et, list):
-                        et_flat.extend(et)
-                    else:
-                        et_flat.append(et)
-
-                # lookup corresponding width for each edge type in flat list
-                edge_widths = [street_widths.get(et, default_width) for et in et_flat]
-
-                # node diameter should equal largest edge width to make joints
-                # perfectly smooth. alternatively use min(?) to prevent
-                # anything larger from extending past smallest street's line.
-                # circle marker sizes are in area, so use diameter squared.
-                circle_diameter = max(edge_widths)
-                circle_area = circle_diameter**2
-                node_widths[node] = circle_area
-
-        # assign the node size to each node in the graph
-        node_sizes: list[float] | float = [node_widths[node] for node in Gu.nodes]
-    else:
-        node_sizes = 0
+    # smooth the joints
+    # for each node, get a nodesize according to the narrowest incident edge
+    node_widths: dict[int, float] = {}
+    for node in Gu.nodes:
+        # first, identify all the highway types of this node's incident edges
+        ie_data = [Gu.get_edge_data(node, nbr) for nbr in Gu.neighbors(node)]
+        edge_types = [d[min(d)]["highway"] for d in ie_data]
+        if not edge_types:
+            # if node has no incident edges, make size zero
+            node_widths[node] = 0
+        else:
+            # flatten the list of edge types
+            et_flat = []
+            for et in edge_types:
+                if isinstance(et, list):
+                    et_flat.extend(et)
+                else:
+                    et_flat.append(et)
+
+            # lookup corresponding width for each edge type in flat list
+            edge_widths = [street_widths.get(et, default_width) for et in et_flat]
+
+            # node diameter should equal largest edge width to make joints
+            # perfectly smooth. alternatively use min(?) to prevent
+            # anything larger from extending past smallest street's line.
+            # circle marker sizes are in area, so use diameter squared.
+            circle_diameter = max(edge_widths)
+            circle_area = circle_diameter**2
+            node_widths[node] = circle_area
+
+    # assign the node size to each node in the graph
+    node_sizes: list[float] | float = [node_widths[node] for node in Gu.nodes]
 
     # define the view extents of the plotting figure
     bbox = utils_geo.bbox_from_point(point, dist, project_utm=False)
@@ -655,8 +546,8 @@
         G=Gu,
         bbox=bbox,
         node_size=node_sizes,
-        node_color=edge_color,
-        edge_color=edge_color,
+        node_color=color,
+        edge_color=color,
         edge_linewidth=edge_linewidths,
         **kwargs,
     )
