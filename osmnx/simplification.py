--- conflicted
+++ resolved
@@ -272,12 +272,8 @@
 
         # add the interstitial edges we're removing to a list so we can retain
         # their spatial geometry
-<<<<<<< HEAD
+        merged_edges = []
         path_attributes = {}
-=======
-        merged_edges = []
-        path_attributes = dict()
->>>>>>> 1a21b22c
         for u, v in zip(path[:-1], path[1:]):
 
             if track_merged:
