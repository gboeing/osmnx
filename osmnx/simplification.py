"""Simplify, correct, and consolidate spatial network topology."""

from __future__ import annotations

import logging as lg
from typing import TYPE_CHECKING
from typing import Any

import geopandas as gpd
import networkx as nx
import numpy as np
from shapely.geometry import LineString
from shapely.geometry import MultiPolygon
from shapely.geometry import Point
from shapely.geometry import Polygon

from . import convert
from . import stats
from . import utils
from ._errors import GraphSimplificationError

if TYPE_CHECKING:
    from collections.abc import Iterable
    from collections.abc import Iterator


def _is_endpoint(
    G: nx.MultiDiGraph,
    node: int,
    node_attrs_include: Iterable[str] | None,
    edge_attrs_differ: Iterable[str] | None,
) -> bool:
    """
    Determine if a node is a true endpoint of an edge.

    Return True if the node is a "true" endpoint of an edge in the network,
    otherwise False. OpenStreetMap data includes many nodes that exist only as
    geometric vertices to allow ways to curve. `node` is a true edge endpoint
    if it satisfies at least 1 of the following 5 rules:

    1) It is its own neighbor (ie, it self-loops).

    2) Or, it has no incoming edges or no outgoing edges (ie, all its incident
    edges are inbound or all its incident edges are outbound).

    3) Or, it does not have exactly two neighbors and degree of 2 or 4.

    4) Or, if `node_attrs_include` is not None and it has one or more of the
    attributes in `node_attrs_include`.

    5) Or, if `edge_attrs_differ` is not None and its incident edges have
    different values than each other for any of the edge attributes in
    `edge_attrs_differ`.

    Parameters
    ----------
    G
        Input graph.
    node
        The ID of the node.
    node_attrs_include
        Node attribute names for relaxing the strictness of endpoint
        determination. A node is always an endpoint if it possesses one or
        more of the attributes in `node_attrs_include`.
    edge_attrs_differ
        Edge attribute names for relaxing the strictness of endpoint
        determination. A node is always an endpoint if its incident edges have
        different values than each other for any attribute in
        `edge_attrs_differ`.

    Returns
    -------
    endpoint
    """
    neighbors = set(list(G.predecessors(node)) + list(G.successors(node)))
    n = len(neighbors)
    d = G.degree(node)

    # RULE 1
    # if the node appears in its list of neighbors, it self-loops: this is
    # always an endpoint
    if node in neighbors:
        return True

    # RULE 2
    # if node has no incoming edges or no outgoing edges, it is an endpoint
    if G.out_degree(node) == 0 or G.in_degree(node) == 0:
        return True

    # RULE 3
    # else, if it does NOT have 2 neighbors AND either 2 or 4 directed edges,
    # it is an endpoint. either it has 1 or 3+ neighbors, in which case it is
    # a dead-end or an intersection of multiple streets or it has 2 neighbors
    # but 3 degree (indicating a change from oneway to twoway) or more than 4
    # degree (indicating a parallel edge) and thus is an endpoint
    if not ((n == 2) and (d in {2, 4})):  # noqa: PLR2004
        return True

    # RULE 4
    # non-strict mode: does it contain an attr denoting that it is an endpoint
    if node_attrs_include is not None and len(set(node_attrs_include) & G.nodes[node].keys()) > 0:
        return True

    # RULE 5
    # non-strict mode: do its incident edges have different attr values? for
    # each attribute to check, collect the attribute's values in all inbound
    # and outbound edges. if there is more than 1 unique value then this node
    # is an endpoint
    if edge_attrs_differ is not None:
        for attr in edge_attrs_differ:
            in_values = {v for _, _, v in G.in_edges(node, data=attr, keys=False)}
            out_values = {v for _, _, v in G.out_edges(node, data=attr, keys=False)}
            if len(in_values | out_values) > 1:
                return True

    # if none of the preceding rules passed, then it is not an endpoint
    return False


def _build_path(
    G: nx.MultiDiGraph,
    endpoint: int,
    endpoint_successor: int,
    endpoints: set[int],
) -> list[int]:
    """
    Build a path of nodes from one endpoint node to next endpoint node.

    Parameters
    ----------
    G
        Input graph.
    endpoint
        Ehe endpoint node from which to start the path.
    endpoint_successor
        The successor of endpoint through which the path to the next endpoint
        will be built.
    endpoints
        The set of all nodes in the graph that are endpoints.

    Returns
    -------
    path
        The first and last items in the resulting path list are endpoint
        nodes, and all other items are interstitial nodes that can be removed
        subsequently.
    """
    # start building path from endpoint node through its successor
    path = [endpoint, endpoint_successor]

    # for each successor of the endpoint's successor
    for this_successor in G.successors(endpoint_successor):
        successor = this_successor
        if successor not in path:
            # if this successor is already in the path, ignore it, otherwise add
            # it to the path
            path.append(successor)
            while successor not in endpoints:
                # find successors (of current successor) not in path
                successors = [n for n in G.successors(successor) if n not in path]

                # 99%+ of the time there will be only 1 successor: add to path
                if len(successors) == 1:
                    successor = successors[0]
                    path.append(successor)

                # handle relatively rare cases or OSM digitization quirks
                elif len(successors) == 0:
                    if endpoint in G.successors(successor):
                        # we have come to the end of a self-looping edge, so
                        # add first node to end of path to close it and return
                        return [*path, endpoint]

                    # otherwise, this can happen due to OSM digitization error
                    # where a one-way street turns into a two-way here, but
                    # duplicate incoming one-way edges are present
                    msg = f"Unexpected simplify pattern handled near {successor}"
                    utils.log(msg, level=lg.WARNING)
                    return path
                else:  # pragma: no cover
                    # if successor has >1 successors, then successor must have
                    # been an endpoint because you can go in 2 new directions.
                    # this should never occur in practice
                    msg = f"Impossible simplify pattern failed near {successor}."
                    raise GraphSimplificationError(msg)

            # if this successor is an endpoint, we've completed the path
            return path

    # if endpoint_successor has no successors not already in the path, return
    # the current path: this is usually due to a digitization quirk on OSM
    return path


def _get_paths_to_simplify(
    G: nx.MultiDiGraph,
    node_attrs_include: Iterable[str] | None,
    edge_attrs_differ: Iterable[str] | None,
) -> Iterator[list[int]]:
    """
    Generate all the paths to be simplified between endpoint nodes.

    The path is ordered from the first endpoint, through the interstitial nodes,
    to the second endpoint.

    Parameters
    ----------
    G
        Input graph.
    node_attrs_include
        Node attribute names for relaxing the strictness of endpoint
        determination. A node is always an endpoint if it possesses one or
        more of the attributes in `node_attrs_include`.
    edge_attrs_differ
        Edge attribute names for relaxing the strictness of endpoint
        determination. A node is always an endpoint if its incident edges have
        different values than each other for any attribute in
        `edge_attrs_differ`.

    Yields
    ------
    path_to_simplify
    """
    # first identify all the nodes that are endpoints
    endpoints = {n for n in G.nodes if _is_endpoint(G, n, node_attrs_include, edge_attrs_differ)}
    msg = f"Identified {len(endpoints):,} edge endpoints"
    utils.log(msg, level=lg.INFO)

    # for each endpoint node, look at each of its successor nodes
    for endpoint in endpoints:
        for successor in G.successors(endpoint):
            if successor not in endpoints:
                # if endpoint node's successor is not an endpoint, build path
                # from the endpoint node, through the successor, and on to the
                # next endpoint node
                yield _build_path(G, endpoint, successor, endpoints)


def _remove_rings(
    G: nx.MultiDiGraph,
    node_attrs_include: Iterable[str] | None,
    edge_attrs_differ: Iterable[str] | None,
) -> nx.MultiDiGraph:
    """
    Remove all graph components that consist only of a single chordless cycle.

    This identifies all connected components in the graph that consist only of
    a single isolated self-contained ring, and removes them from the graph.

    Parameters
    ----------
    G
        Input graph.
    node_attrs_include
        Node attribute names for relaxing the strictness of endpoint
        determination. A node is always an endpoint if it possesses one or
        more of the attributes in `node_attrs_include`.
    edge_attrs_differ
        Edge attribute names for relaxing the strictness of endpoint
        determination. A node is always an endpoint if its incident edges have
        different values than each other for any attribute in
        `edge_attrs_differ`.

    Returns
    -------
    G
        Graph with all chordless cycle components removed.
    """
    to_remove = set()
    for wcc in nx.weakly_connected_components(G):
        if not any(_is_endpoint(G, n, node_attrs_include, edge_attrs_differ) for n in wcc):
            to_remove.update(wcc)
    G.remove_nodes_from(to_remove)
    return G


def simplify_graph(  # noqa: C901, PLR0912
    G: nx.MultiDiGraph,
    *,
    node_attrs_include: Iterable[str] | None = None,
    edge_attrs_differ: Iterable[str] | None = None,
    remove_rings: bool = True,
    track_merged: bool = False,
    edge_attr_aggs: dict[str, Any] | None = None,
) -> nx.MultiDiGraph:
    """
    Simplify a graph's topology by removing interstitial nodes.

    This simplifies the graph's topology by removing all nodes that are not
    intersections or dead-ends, by creating an edge directly between the end
    points that encapsulate them while retaining the full geometry of the
    original edges, saved as a new `geometry` attribute on the new edge.

    Note that only simplified edges receive a `geometry` attribute. Some of
    the resulting consolidated edges may comprise multiple OSM ways, and if
    so, their unique attribute values are stored as a list. Optionally, the
    simplified edges can receive a `merged_edges` attribute that contains a
    list of all the `(u, v)` node pairs that were merged together.

    Use the `node_attrs_include` or `edge_attrs_differ` parameters to relax
    simplification strictness. For example, `edge_attrs_differ=["osmid"]` will
    retain every node whose incident edges have different OSM IDs. This lets
    you keep nodes at elbow two-way intersections (but be aware that sometimes
    individual blocks have multiple OSM IDs within them too). You could also
    use this parameter to retain nodes where sidewalks or bike lanes begin/end
    in the middle of a block. Or for example, `node_attrs_include=["highway"]`
    will retain every node with a "highway" attribute (regardless of its
    value), even if it does not represent a street junction.

    Parameters
    ----------
    G
        Input graph.
    node_attrs_include
        Node attribute names for relaxing the strictness of endpoint
        determination. A node is always an endpoint if it possesses one or
        more of the attributes in `node_attrs_include`.
    edge_attrs_differ
        Edge attribute names for relaxing the strictness of endpoint
        determination. A node is always an endpoint if its incident edges have
        different values than each other for any attribute in
        `edge_attrs_differ`.
    remove_rings
        If True, remove any graph components that consist only of a single
        chordless cycle (i.e., an isolated self-contained ring).
    track_merged
        If True, add `merged_edges` attribute on simplified edges, containing
        a list of all the `(u, v)` node pairs that were merged together.
    edge_attr_aggs
        Allows user to aggregate edge segment attributes when simplifying an
        edge. Keys are edge attribute names and values are aggregation
        functions to apply to these attributes when they exist for a set of
        edges being merged. Edge attributes not in `edge_attr_aggs` will
        contain the unique values across the merged edge segments. If None,
        defaults to `{"length": sum, "travel_time": sum}`.

    Returns
    -------
    G
        Topologically simplified graph, with a new `geometry` attribute on
        each simplified edge.
    """
    if G.graph.get("simplified"):  # pragma: no cover
        msg = "This graph has already been simplified, cannot simplify it again."
        raise GraphSimplificationError(msg)

    msg = "Begin topologically simplifying the graph..."
    utils.log(msg, level=lg.INFO)

    # default edge segment attributes to aggregate upon simplification
    if edge_attr_aggs is None:
        edge_attr_aggs = {"length": sum, "travel_time": sum}

    # make a copy to not mutate original graph object caller passed in
    G = G.copy()
    initial_node_count = len(G)
    initial_edge_count = len(G.edges)
    all_nodes_to_remove = []
    all_edges_to_add = []

    # generate each path that needs to be simplified
    for path in _get_paths_to_simplify(G, node_attrs_include, edge_attrs_differ):
        # add the interstitial edges we're removing to a list so we can retain
        # their spatial geometry
        merged_edges = []
        path_attributes: dict[str, Any] = {}
        for u, v in zip(path[:-1], path[1:]):
            if track_merged:
                # keep track of the edges that were merged
                merged_edges.append((u, v))

            # there should rarely be multiple edges between interstitial nodes
            # usually happens if OSM has duplicate ways digitized for just one
            # street... we will keep only one of the edges (see below)
            edge_count = G.number_of_edges(u, v)
            if edge_count != 1:
                msg = f"Found {edge_count} edges between {u} and {v} when simplifying"
                utils.log(msg, level=lg.WARNING)

            # get edge between these nodes: if multiple edges exist between
            # them (see above), we retain only one in the simplified graph
            # We can't assume that there exists an edge from u to v
            # with key=0, so we get a list of all edges from u to v
            # and just take the first one.
            edge_data = next(iter(G.get_edge_data(u, v).values()))
            for attr in edge_data:
                if attr in path_attributes:
                    # if this key already exists in the dict, append it to the
                    # value list
                    path_attributes[attr].append(edge_data[attr])
                else:
                    # if this key doesn't already exist, set the value to a list
                    # containing the one value
                    path_attributes[attr] = [edge_data[attr]]

        # consolidate the path's edge segments' attribute values
        for attr in path_attributes:
            if attr in edge_attr_aggs:
                # if this attribute's values must be aggregated, do so now
                agg_func = edge_attr_aggs[attr]
                path_attributes[attr] = agg_func(path_attributes[attr])
            elif len(set(path_attributes[attr])) == 1:
                # if there's only 1 unique value, keep that single value
                path_attributes[attr] = path_attributes[attr][0]
            else:
                # otherwise, if there are multiple uniques, keep one of each
                path_attributes[attr] = list(set(path_attributes[attr]))

        # construct the new consolidated edge's geometry for this path
        path_attributes["geometry"] = LineString(
            [Point((G.nodes[node]["x"], G.nodes[node]["y"])) for node in path],
        )

        if track_merged:
            # add the merged edges as a new attribute of the simplified edge
            path_attributes["merged_edges"] = merged_edges

        # add the nodes and edge to their lists for processing at the end
        all_nodes_to_remove.extend(path[1:-1])
        all_edges_to_add.append(
            {"origin": path[0], "destination": path[-1], "attr_dict": path_attributes},
        )

    # for each edge to add in the list we assembled, create a new edge between
    # the origin and destination
    for edge in all_edges_to_add:
        G.add_edge(edge["origin"], edge["destination"], **edge["attr_dict"])

    # finally remove all the interstitial nodes between the new edges
    G.remove_nodes_from(set(all_nodes_to_remove))

    if remove_rings:
        G = _remove_rings(G, node_attrs_include, edge_attrs_differ)

    # mark the graph as having been simplified
    G.graph["simplified"] = True

    msg = (
        f"Simplified graph: {initial_node_count:,} to {len(G):,} nodes, "
        f"{initial_edge_count:,} to {len(G.edges):,} edges"
    )
    utils.log(msg, level=lg.INFO)
    return G


def consolidate_intersections(
<<<<<<< HEAD
    G,
    tolerance=10,
    rebuild_graph=True,
    dead_ends=False,
    reconnect_edges=True,
    tolerance_attribute=None,
):
=======
    G: nx.MultiDiGraph,
    *,
    tolerance: float = 10,
    rebuild_graph: bool = True,
    dead_ends: bool = False,
    reconnect_edges: bool = True,
    node_attr_aggs: dict[str, Any] | None = None,
) -> nx.MultiDiGraph | gpd.GeoSeries:
>>>>>>> ba5df5c7
    """
    Consolidate intersections comprising clusters of nearby nodes.

    Merges nearby nodes and returns either their centroids or a rebuilt graph
    with consolidated intersections and reconnected edge geometries. The
    `tolerance` argument should be adjusted to approximately match street
    design standards in the specific street network, and you should always use
    a projected graph to work in meaningful and consistent units like meters.
    Note `tolerance` represents a per-node buffering radius: for example, to
    consolidate nodes within 10 meters of each other, use `tolerance=5`.

<<<<<<< HEAD
    It's also possible to specify difference tolerances for each node. This can
    be done by adding an attribute to each node with contains the tolerance, and
    passing the name of that argument as tolerance_attribute argument. If a node
    does not have a value in the tolerance_attribute, the default tolerance is used.

    When rebuild_graph=False, it uses a purely geometrical (and relatively
=======
    When `rebuild_graph` is False, it uses a purely geometric (and relatively
>>>>>>> ba5df5c7
    fast) algorithm to identify "geometrically close" nodes, merge them, and
    return the merged intersections' centroids. When `rebuild_graph` is True,
    it uses a topological (and slower but more accurate) algorithm to identify
    "topologically close" nodes, merge them, then rebuild/return the graph.
    Returned graph's node IDs represent clusters rather than "osmid" values.
    Refer to nodes' "osmid_original" attributes for original "osmid" values.
    If multiple nodes were merged together, the "osmid_original" attribute is
    a list of merged nodes' "osmid" values.

    Divided roads are often represented by separate centerline edges. The
    intersection of two divided roads thus creates 4 nodes, representing where
    each edge intersects a perpendicular edge. These 4 nodes represent a
    single intersection in the real world. A similar situation occurs with
    roundabouts and traffic circles. This function consolidates nearby nodes
    by buffering them to an arbitrary distance, merging overlapping buffers,
    and taking their centroid.

    Parameters
    ----------
<<<<<<< HEAD
    G : networkx.MultiDiGraph
        a projected graph
    tolerance : float
        nodes are buffered to this distance (in graph's geometry's units) and
        subsequent overlaps are dissolved into a single node
    rebuild_graph : bool
        if True, consolidate the nodes topologically, rebuild the graph, and
        return as networkx.MultiDiGraph. if False, consolidate the nodes
        geometrically and return the consolidated node points as
        geopandas.GeoSeries
    dead_ends : bool
        if False, discard dead-end nodes to return only street-intersection
        points
    reconnect_edges : bool
        ignored if rebuild_graph is not True. if True, reconnect edges and
        their geometries in rebuilt graph to the consolidated nodes and update
        edge length attributes; if False, returned graph has no edges (which
        is faster if you just need topologically consolidated intersection
        counts).
    tolerance_attribute : str, optional
        The name of the attribute that contains individual tolerance values for
        each node. If None, the default tolerance is used for all nodes.
=======
    G
        A projected graph.
    tolerance
        Nodes are buffered to this distance (in graph's geometry's units) and
        subsequent overlaps are dissolved into a single node.
    rebuild_graph
        If True, consolidate the nodes topologically, rebuild the graph, and
        return as MultiDiGraph. Otherwise, consolidate the nodes geometrically
        and return the consolidated node points as GeoSeries.
    dead_ends
        If False, discard dead-end nodes to return only street-intersection
        points.
    reconnect_edges
        If True, reconnect edges (and their geometries) to the consolidated
        nodes in rebuilt graph, and update the edge length attributes. If
        False, the returned graph has no edges (which is faster if you just
        need topologically consolidated intersection counts). Ignored if
        `rebuild_graph` is not True.
    node_attr_aggs
        Allows user to aggregate node attributes values when merging nodes.
        Keys are node attribute names and values are aggregation functions
        (anything accepted as an argument by `pandas.agg`). Node attributes
        not in `node_attr_aggs` will contain the unique values across the
        merged nodes. If None, defaults to `{"elevation": numpy.mean}`.
>>>>>>> ba5df5c7

    Returns
    -------
    G or gs
        If `rebuild_graph=True`, returns MultiDiGraph with consolidated
        intersections and (optionally) reconnected edge geometries. If
        `rebuild_graph=False`, returns GeoSeries of Points representing the
        centroids of street intersections.
    """
    # if dead_ends is False, discard dead-ends to retain only intersections
    if not dead_ends:
        spn = stats.streets_per_node(G)
        dead_end_nodes = [node for node, count in spn.items() if count <= 1]

        # make a copy to not mutate original graph object caller passed in
        G = G.copy()
        G.remove_nodes_from(dead_end_nodes)

    if rebuild_graph:
        if len(G.nodes) == 0 or len(G.edges) == 0:
            # cannot rebuild a graph with no nodes or no edges, just return it
            return G

        # otherwise
        return _consolidate_intersections_rebuild_graph(
<<<<<<< HEAD
            G, tolerance, reconnect_edges, tolerance_attribute
=======
            G,
            tolerance,
            reconnect_edges,
            node_attr_aggs,
>>>>>>> ba5df5c7
        )

    # otherwise, if we're not rebuilding the graph
    if len(G) == 0:
        # if graph has no nodes, just return empty GeoSeries
        return gpd.GeoSeries(crs=G.graph["crs"])

    # otherwise, return the centroids of the merged intersection polygons
    return _merge_nodes_geometric(G, tolerance, tolerance_attribute).centroid


<<<<<<< HEAD
def _merge_nodes_geometric(G, tolerance, tolerance_attribute):
=======
def _merge_nodes_geometric(G: nx.MultiDiGraph, tolerance: float) -> gpd.GeoSeries:
>>>>>>> ba5df5c7
    """
    Geometrically merge nodes within some distance of each other.

    Parameters
    ----------
<<<<<<< HEAD
    G : networkx.MultiDiGraph
        a projected graph
    tolerance : float
        buffer nodes to this distance (in graph's geometry's units) then merge
        overlapping polygons into a single polygon via a unary union operation
    tolerance_attribute : str, optional
        The name of the attribute that contains individual tolerance values for
        each node. If None, the default tolerance is used for all nodes.
=======
    G
        A projected graph.
    tolerance
        Buffer nodes to this distance (in graph's geometry's units) then merge
        overlapping polygons into a single polygon via unary union operation.
>>>>>>> ba5df5c7

    Returns
    -------
    merged
        The merged overlapping polygons of the buffered nodes.
    """
    gdf_nodes = convert.graph_to_gdfs(G, edges=False)

    if tolerance_attribute and tolerance_attribute in gdf_nodes.columns:
        # If a node does not have a value in the tolerance_attribute, use the default tolerance
        buffer_distances = gdf_nodes[tolerance_attribute].fillna(tolerance)
        # Buffer nodes to the specified distances and merge them
        merged = gdf_nodes["geometry"].buffer(distance=buffer_distances).unary_union
    else:
        # Use the default tolerance for all nodes
        merged = gdf_nodes["geometry"].buffer(distance=tolerance).unary_union

    # if only a single node results, make it iterable to convert to GeoSeries
    merged = MultiPolygon([merged]) if isinstance(merged, Polygon) else merged
    return gpd.GeoSeries(merged.geoms, crs=G.graph["crs"])


<<<<<<< HEAD
def _consolidate_intersections_rebuild_graph(
    G, tolerance=10, reconnect_edges=True, tolerance_attribute=None
):
=======
def _consolidate_intersections_rebuild_graph(  # noqa: C901,PLR0912,PLR0915
    G: nx.MultiDiGraph,
    tolerance: float,
    reconnect_edges: bool,  # noqa: FBT001
    node_attr_aggs: dict[str, Any] | None,
) -> nx.MultiDiGraph:
>>>>>>> ba5df5c7
    """
    Consolidate intersections comprising clusters of nearby nodes.

    Merge nodes and return a rebuilt graph with consolidated intersections and
    reconnected edge geometries.

    The `tolerance` argument should be adjusted to approximately match street
    design standards in the specific street network, and you should always use
    a projected graph to work in meaningful and consistent units like meters.

    Returned graph's node IDs represent clusters rather than "osmid" values.
    Refer to nodes' "osmid_original" attributes for original "osmid" values.
    If multiple nodes were merged together, the "osmid_original" attribute is
    a list of merged nodes' "osmid" values.

    Parameters
    ----------
<<<<<<< HEAD
    G : networkx.MultiDiGraph
        a projected graph
    tolerance : float
        nodes are buffered to this distance (in graph's geometry's units) and
        subsequent overlaps are dissolved into a single node
    reconnect_edges : bool
        ignored if rebuild_graph is not True. if True, reconnect edges and
        their geometries in rebuilt graph to the consolidated nodes and update
        edge length attributes; if False, returned graph has no edges (which
        is faster if you just need topologically consolidated intersection
        counts).
    tolerance_attribute : str, optional
        The name of the attribute that contains individual tolerance values for
        each node. If None, the default tolerance is used for all nodes.
=======
    G
        A projected graph.
    tolerance
        Nodes are buffered to this distance (in graph's geometry's units) and
        subsequent overlaps are dissolved into a single node.
    reconnect_edges
        If True, reconnect edges (and their geometries) to the consolidated
        nodes in rebuilt graph, and update the edge length attributes. If
        False, the returned graph has no edges (which is faster if you just
        need topologically consolidated intersection counts).
    node_attr_aggs
        Allows user to aggregate node attributes values when merging nodes.
        Keys are node attribute names and values are aggregation functions
        (anything accepted as an argument by `pandas.agg`). Node attributes
        not in `node_attr_aggs` will contain the unique values across the
        merged nodes. If None, defaults to `{"elevation": numpy.mean}`.
>>>>>>> ba5df5c7

    Returns
    -------
    Gc
        A rebuilt graph with consolidated intersections and reconnected edge
        geometries.
    """
    # default node attributes to aggregate upon consolidation
    if node_attr_aggs is None:
        node_attr_aggs = {"elevation": np.mean}

    # STEP 1
    # buffer nodes to passed-in distance and merge overlaps. turn merged nodes
    # into gdf and get centroids of each cluster as x, y
    node_clusters = gpd.GeoDataFrame(
        geometry=_merge_nodes_geometric(G, tolerance, tolerance_attribute)
    )
    centroids = node_clusters.centroid
    node_clusters["x"] = centroids.x
    node_clusters["y"] = centroids.y

    # STEP 2
    # attach each node to its cluster of merged nodes. first get the original
    # graph's node points then spatial join to give each node the label of
    # cluster it's within. make cluster labels type string.
    node_points = convert.graph_to_gdfs(G, edges=False).drop(columns=["x", "y"])
    gdf = gpd.sjoin(node_points, node_clusters, how="left", predicate="within")
    gdf = gdf.drop(columns="geometry").rename(columns={"index_right": "cluster"})
    gdf["cluster"] = gdf["cluster"].astype(str)

    # STEP 3
    # if a cluster contains multiple components (i.e., it's not connected)
    # move each component to its own cluster (otherwise you will connect
    # nodes together that are not truly connected, e.g., nearby deadends or
    # surface streets with bridge).
    for cluster_label, nodes_subset in gdf.groupby("cluster"):
        if len(nodes_subset) > 1:
            # identify all the (weakly connected) component in cluster
            wccs = list(nx.weakly_connected_components(G.subgraph(nodes_subset.index)))
            if len(wccs) > 1:
                # if there are multiple components in this cluster
                for suffix, wcc in enumerate(wccs):
                    # set subcluster xy to the centroid of just these nodes
                    idx = list(wcc)
                    subcluster_centroid = node_points.loc[idx].unary_union.centroid
                    gdf.loc[idx, "x"] = subcluster_centroid.x
                    gdf.loc[idx, "y"] = subcluster_centroid.y
                    # move to subcluster by appending suffix to cluster label
                    gdf.loc[idx, "cluster"] = f"{cluster_label}-{suffix}"

    # give nodes unique integer IDs (subclusters with suffixes are strings)
    gdf["cluster"] = gdf["cluster"].factorize()[0]

    # STEP 4
    # create new empty graph and copy over misc graph data
    Gc = nx.MultiDiGraph()
    Gc.graph = G.graph

    # STEP 5
    # create a new node for each cluster of merged nodes
    # regroup now that we potentially have new cluster labels from step 3
    groups = gdf.groupby("cluster")
    for cluster_label, nodes_subset in groups:
        osmids = nodes_subset.index.to_list()
        if len(osmids) == 1:
            # if cluster is a single node, add that node to new graph
            osmid = osmids[0]
            Gc.add_node(cluster_label, osmid_original=osmid, **G.nodes[osmid])
        else:
            # if cluster is multiple merged nodes, create one new node with
            # attributes to represent the merged nodes' non-null values
            node_attrs = {
                "osmid_original": osmids,
                "x": nodes_subset["x"].iloc[0],
                "y": nodes_subset["y"].iloc[0],
            }
            for col in set(nodes_subset.columns):
                # get the unique non-null values (we won't add null attrs)
                unique_vals = list(set(nodes_subset[col].dropna()))
                if len(unique_vals) > 0 and col in node_attr_aggs:
                    # if this attribute's values must be aggregated, do so now
                    node_attrs[col] = nodes_subset[col].agg(node_attr_aggs[col])
                elif col == "street_count":
                    # if user doesn't specifically handle street_count with an
                    # agg function, just skip it here then calculate it later
                    continue
                elif len(unique_vals) == 1:
                    # if there's 1 unique value for this attribute, keep it
                    node_attrs[col] = unique_vals[0]
                elif len(unique_vals) > 1:
                    # if there are multiple unique values, keep one of each
                    node_attrs[col] = unique_vals
            Gc.add_node(cluster_label, **node_attrs)

    if len(G.edges) == 0 or not reconnect_edges:
        # if reconnect_edges is False or there are no edges in original graph
        # (after dead-end removed), then skip edges and return new graph as-is
        return Gc

    # STEP 6
    # create new edge from cluster to cluster for each edge in original graph
    gdf_edges = convert.graph_to_gdfs(G, nodes=False)
    for u, v, k, data in G.edges(keys=True, data=True):
        u2 = gdf.loc[u, "cluster"]
        v2 = gdf.loc[v, "cluster"]

        # only create the edge if we're not connecting the cluster
        # to itself, but always add original self-loops
        if (u2 != v2) or (u == v):
            data["u_original"] = u
            data["v_original"] = v
            if "geometry" not in data:
                data["geometry"] = gdf_edges.loc[(u, v, k), "geometry"]
            Gc.add_edge(u2, v2, **data)

    # STEP 7
    # for every group of merged nodes with more than 1 node in it, extend the
    # edge geometries to reach the new node point
    for cluster_label, nodes_subset in groups:
        # but only if there were multiple nodes merged together,
        # otherwise it's the same old edge as in original graph
        if len(nodes_subset) > 1:
            # get coords of merged nodes point centroid to prepend or
            # append to the old edge geom's coords
            x = Gc.nodes[cluster_label]["x"]
            y = Gc.nodes[cluster_label]["y"]
            xy = [(x, y)]

            # for each edge incident on this new merged node, update its
            # geometry to extend to/from the new node's point coords
            in_edges = set(Gc.in_edges(cluster_label, keys=True))
            out_edges = set(Gc.out_edges(cluster_label, keys=True))
            for u, v, k in in_edges | out_edges:
                old_coords = list(Gc.edges[u, v, k]["geometry"].coords)
                new_coords = xy + old_coords if cluster_label == u else old_coords + xy
                new_geom = LineString(new_coords)
                Gc.edges[u, v, k]["geometry"] = new_geom

                # update the edge length attribute, given the new geometry
                Gc.edges[u, v, k]["length"] = new_geom.length

    # calculate street_count attribute for all nodes lacking it
    null_nodes = [n for n, sc in Gc.nodes(data="street_count") if sc is None]
    street_counts = stats.count_streets_per_node(Gc, nodes=null_nodes)
    nx.set_node_attributes(Gc, street_counts, name="street_count")

    return Gc<|MERGE_RESOLUTION|>--- conflicted
+++ resolved
@@ -444,15 +444,6 @@
 
 
 def consolidate_intersections(
-<<<<<<< HEAD
-    G,
-    tolerance=10,
-    rebuild_graph=True,
-    dead_ends=False,
-    reconnect_edges=True,
-    tolerance_attribute=None,
-):
-=======
     G: nx.MultiDiGraph,
     *,
     tolerance: float = 10,
@@ -460,8 +451,9 @@
     dead_ends: bool = False,
     reconnect_edges: bool = True,
     node_attr_aggs: dict[str, Any] | None = None,
+    tolerance_attribute=None,
 ) -> nx.MultiDiGraph | gpd.GeoSeries:
->>>>>>> ba5df5c7
+
     """
     Consolidate intersections comprising clusters of nearby nodes.
 
@@ -473,16 +465,12 @@
     Note `tolerance` represents a per-node buffering radius: for example, to
     consolidate nodes within 10 meters of each other, use `tolerance=5`.
 
-<<<<<<< HEAD
     It's also possible to specify difference tolerances for each node. This can
     be done by adding an attribute to each node with contains the tolerance, and
     passing the name of that argument as tolerance_attribute argument. If a node
     does not have a value in the tolerance_attribute, the default tolerance is used.
 
-    When rebuild_graph=False, it uses a purely geometrical (and relatively
-=======
     When `rebuild_graph` is False, it uses a purely geometric (and relatively
->>>>>>> ba5df5c7
     fast) algorithm to identify "geometrically close" nodes, merge them, and
     return the merged intersections' centroids. When `rebuild_graph` is True,
     it uses a topological (and slower but more accurate) algorithm to identify
@@ -502,30 +490,6 @@
 
     Parameters
     ----------
-<<<<<<< HEAD
-    G : networkx.MultiDiGraph
-        a projected graph
-    tolerance : float
-        nodes are buffered to this distance (in graph's geometry's units) and
-        subsequent overlaps are dissolved into a single node
-    rebuild_graph : bool
-        if True, consolidate the nodes topologically, rebuild the graph, and
-        return as networkx.MultiDiGraph. if False, consolidate the nodes
-        geometrically and return the consolidated node points as
-        geopandas.GeoSeries
-    dead_ends : bool
-        if False, discard dead-end nodes to return only street-intersection
-        points
-    reconnect_edges : bool
-        ignored if rebuild_graph is not True. if True, reconnect edges and
-        their geometries in rebuilt graph to the consolidated nodes and update
-        edge length attributes; if False, returned graph has no edges (which
-        is faster if you just need topologically consolidated intersection
-        counts).
-    tolerance_attribute : str, optional
-        The name of the attribute that contains individual tolerance values for
-        each node. If None, the default tolerance is used for all nodes.
-=======
     G
         A projected graph.
     tolerance
@@ -550,7 +514,9 @@
         (anything accepted as an argument by `pandas.agg`). Node attributes
         not in `node_attr_aggs` will contain the unique values across the
         merged nodes. If None, defaults to `{"elevation": numpy.mean}`.
->>>>>>> ba5df5c7
+    tolerance_attribute : str, optional
+        The name of the attribute that contains individual tolerance values for
+        each node. If None, the default tolerance is used for all nodes.
 
     Returns
     -------
@@ -576,14 +542,11 @@
 
         # otherwise
         return _consolidate_intersections_rebuild_graph(
-<<<<<<< HEAD
-            G, tolerance, reconnect_edges, tolerance_attribute
-=======
             G,
             tolerance,
             reconnect_edges,
             node_attr_aggs,
->>>>>>> ba5df5c7
+            tolerance_attribute,
         )
 
     # otherwise, if we're not rebuilding the graph
@@ -595,32 +558,20 @@
     return _merge_nodes_geometric(G, tolerance, tolerance_attribute).centroid
 
 
-<<<<<<< HEAD
-def _merge_nodes_geometric(G, tolerance, tolerance_attribute):
-=======
-def _merge_nodes_geometric(G: nx.MultiDiGraph, tolerance: float) -> gpd.GeoSeries:
->>>>>>> ba5df5c7
+def _merge_nodes_geometric(G: nx.MultiDiGraph, tolerance: float, tolerance_attribute: str | None = None) -> gpd.GeoSeries:
     """
     Geometrically merge nodes within some distance of each other.
 
     Parameters
     ----------
-<<<<<<< HEAD
-    G : networkx.MultiDiGraph
-        a projected graph
-    tolerance : float
-        buffer nodes to this distance (in graph's geometry's units) then merge
-        overlapping polygons into a single polygon via a unary union operation
-    tolerance_attribute : str, optional
-        The name of the attribute that contains individual tolerance values for
-        each node. If None, the default tolerance is used for all nodes.
-=======
     G
         A projected graph.
     tolerance
         Buffer nodes to this distance (in graph's geometry's units) then merge
         overlapping polygons into a single polygon via unary union operation.
->>>>>>> ba5df5c7
+    tolerance_attribute : str, optional
+        The name of the attribute that contains individual tolerance values for
+        each node. If None, the default tolerance is used for all nodes.
 
     Returns
     -------
@@ -643,18 +594,13 @@
     return gpd.GeoSeries(merged.geoms, crs=G.graph["crs"])
 
 
-<<<<<<< HEAD
-def _consolidate_intersections_rebuild_graph(
-    G, tolerance=10, reconnect_edges=True, tolerance_attribute=None
-):
-=======
 def _consolidate_intersections_rebuild_graph(  # noqa: C901,PLR0912,PLR0915
     G: nx.MultiDiGraph,
     tolerance: float,
     reconnect_edges: bool,  # noqa: FBT001
     node_attr_aggs: dict[str, Any] | None,
+    tolerance_attribute: str | None = None,
 ) -> nx.MultiDiGraph:
->>>>>>> ba5df5c7
     """
     Consolidate intersections comprising clusters of nearby nodes.
 
@@ -672,22 +618,6 @@
 
     Parameters
     ----------
-<<<<<<< HEAD
-    G : networkx.MultiDiGraph
-        a projected graph
-    tolerance : float
-        nodes are buffered to this distance (in graph's geometry's units) and
-        subsequent overlaps are dissolved into a single node
-    reconnect_edges : bool
-        ignored if rebuild_graph is not True. if True, reconnect edges and
-        their geometries in rebuilt graph to the consolidated nodes and update
-        edge length attributes; if False, returned graph has no edges (which
-        is faster if you just need topologically consolidated intersection
-        counts).
-    tolerance_attribute : str, optional
-        The name of the attribute that contains individual tolerance values for
-        each node. If None, the default tolerance is used for all nodes.
-=======
     G
         A projected graph.
     tolerance
@@ -704,7 +634,9 @@
         (anything accepted as an argument by `pandas.agg`). Node attributes
         not in `node_attr_aggs` will contain the unique values across the
         merged nodes. If None, defaults to `{"elevation": numpy.mean}`.
->>>>>>> ba5df5c7
+    tolerance_attribute : str, optional
+        The name of the attribute that contains individual tolerance values for
+        each node. If None, the default tolerance is used for all nodes.
 
     Returns
     -------
