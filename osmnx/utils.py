################################################################################
# Module: utils.py
# Description: Utility functions for configuration, logging, geocoding,
#              geospatial analysis, etc.
# License: MIT, see full license in LICENSE.txt
# Web: https://github.com/gboeing/osmnx
################################################################################

import bz2
import datetime as dt
import io
import logging as lg
import math
import os
import networkx as nx
import numpy as np
import pandas as pd
import requests
import sys
import time
import unicodedata
import warnings
import xml.sax
from collections import Counter
from itertools import chain
from shapely.geometry import Point
from shapely.geometry import MultiPoint
from shapely.geometry import LineString
from shapely.geometry import MultiLineString
from shapely.geometry import MultiPolygon
from shapely.geometry import Polygon

from . import settings

# scipy and sklearn are optional dependencies for faster nearest node search
try:
    from scipy.spatial import cKDTree
except ImportError as e:
    cKDTree = None
try:
    from sklearn.neighbors import BallTree
except ImportError as e:
    BallTree = None

def config(data_folder=settings.data_folder,
           logs_folder=settings.logs_folder,
           imgs_folder=settings.imgs_folder,
           cache_folder=settings.cache_folder,
           use_cache=settings.use_cache,
           log_file=settings.log_file,
           log_console=settings.log_console,
           log_level=settings.log_level,
           log_name=settings.log_name,
           log_filename=settings.log_filename,
           useful_tags_node=settings.useful_tags_node,
           useful_tags_path=settings.useful_tags_path,
           osm_xml_node_attrs=settings.osm_xml_node_attrs,
           osm_xml_node_tags=settings.osm_xml_node_tags,
           osm_xml_way_attrs=settings.osm_xml_way_attrs,
           osm_xml_way_tags=settings.osm_xml_way_tags,
           default_access=settings.default_access,
           default_crs=settings.default_crs,
           default_user_agent=settings.default_user_agent,
           default_referer=settings.default_referer,
           default_accept_language=settings.default_accept_language,
           nominatim_endpoint=settings.nominatim_endpoint,
           nominatim_key=settings.nominatim_key,
           overpass_endpoint=settings.overpass_endpoint):
    """
    Configure osmnx by setting the default global vars to desired values.

    Parameters
    ---------
    data_folder : string
        where to save and load data files
    logs_folder : string
        where to write the log files
    imgs_folder : string
        where to save figures
    cache_folder : string
        where to save the http response cache
    use_cache : bool
        if True, use a local cache to save/retrieve http responses instead of
        calling API repetitively for the same request URL
    log_file : bool
        if true, save log output to a log file in logs_folder
    log_console : bool
        if true, print log output to the console
    log_level : int
        one of the logger.level constants
    log_name : string
        name of the logger
    useful_tags_node : list
        a list of useful OSM tags to attempt to save from node elements
    useful_tags_path : list
        a list of useful OSM tags to attempt to save from path elements
    default_access : string
        default filter for OSM "access" key
    default_crs : string
        default CRS to set when creating graphs
    default_user_agent : string
        HTTP header user-agent
    default_referer : string
        HTTP header referer
    default_accept_language : string
        HTTP header accept-language
    nominatim_endpoint : string
        which API endpoint to use for nominatim queries
    nominatim_key : string
        your API key, if you are using an endpoint that requires one
    overpass_endpoint : string
        which API endpoint to use for overpass queries

    Returns
    -------
    None
    """

    # set each global variable to the passed-in parameter value
    settings.use_cache = use_cache
    settings.cache_folder = cache_folder
    settings.data_folder = data_folder
    settings.imgs_folder = imgs_folder
    settings.logs_folder = logs_folder
    settings.log_console = log_console
    settings.log_file = log_file
    settings.log_level = log_level
    settings.log_name = log_name
    settings.log_filename = log_filename
    settings.useful_tags_node = useful_tags_node
    settings.useful_tags_path = useful_tags_path
    settings.useful_tags_node = list(set(useful_tags_node + osm_xml_node_attrs + osm_xml_node_tags))
    settings.useful_tags_path = list(set(useful_tags_path + osm_xml_way_attrs + osm_xml_way_tags))
    settings.osm_xml_node_attrs = osm_xml_node_attrs
    settings.osm_xml_node_tags = osm_xml_node_tags
    settings.osm_xml_way_attrs = osm_xml_way_attrs
    settings.osm_xml_way_tags = osm_xml_way_tags
    settings.default_access = default_access
    settings.default_crs = default_crs
    settings.default_user_agent = default_user_agent
    settings.default_referer = default_referer
    settings.default_accept_language = default_accept_language
    settings.nominatim_endpoint = nominatim_endpoint
    settings.nominatim_key = nominatim_key
    settings.overpass_endpoint = overpass_endpoint
<<<<<<< HEAD
    
=======
>>>>>>> e0bb8bc3

    # if logging is turned on, log that we are configured
    if settings.log_file or settings.log_console:
        log('Configured osmnx')


def log(message, level=None, name=None, filename=None):
    """
    Write a message to the log file and/or print to the the console.

    Parameters
    ----------
    message : string
        the content of the message to log
    level : int
        one of the logger.level constants
    name : string
        name of the logger
    filename : string
        name of the log file

    Returns
    -------
    None
    """

    if level is None:
        level = settings.log_level
    if name is None:
        name = settings.log_name
    if filename is None:
        filename = settings.log_filename

    # if logging to file is turned on
    if settings.log_file:
        # get the current logger (or create a new one, if none), then log
        # message at requested level
        logger = get_logger(level=level, name=name, filename=filename)
        if level == lg.DEBUG:
            logger.debug(message)
        elif level == lg.INFO:
            logger.info(message)
        elif level == lg.WARNING:
            logger.warning(message)
        elif level == lg.ERROR:
            logger.error(message)

    # if logging to console is turned on, convert message to ascii and print to
    # the console
    if settings.log_console:
        # capture current stdout, then switch it to the console, print the
        # message, then switch back to what had been the stdout. this prevents
        # logging to notebook - instead, it goes to console
        standard_out = sys.stdout
        sys.stdout = sys.__stdout__

        # convert message to ascii for console display so it doesn't break
        # windows terminals
        message = unicodedata.normalize('NFKD', make_str(message)).encode('ascii', errors='replace').decode()
        print(message)
        sys.stdout = standard_out



def get_logger(level=None, name=None, filename=None):
    """
    Create a logger or return the current one if already instantiated.

    Parameters
    ----------
    level : int
        one of the logger.level constants
    name : string
        name of the logger
    filename : string
        name of the log file

    Returns
    -------
    logger.logger
    """

    if level is None:
        level = settings.log_level
    if name is None:
        name = settings.log_name
    if filename is None:
        filename = settings.log_filename

    logger = lg.getLogger(name)

    # if a logger with this name is not already set up
    if not getattr(logger, 'handler_set', None):

        # get today's date and construct a log filename
        todays_date = dt.datetime.today().strftime('%Y_%m_%d')
        log_filename = os.path.join(settings.logs_folder, '{}_{}.log'.format(filename, todays_date))

        # if the logs folder does not already exist, create it
        if not os.path.exists(settings.logs_folder):
            os.makedirs(settings.logs_folder)

        # create file handler and log formatter and set them up
        handler = lg.FileHandler(log_filename, encoding='utf-8')
        formatter = lg.Formatter('%(asctime)s %(levelname)s %(name)s %(message)s')
        handler.setFormatter(formatter)
        logger.addHandler(handler)
        logger.setLevel(level)
        logger.handler_set = True

    return logger



def make_str(value):
    """
    Convert a passed-in value to unicode if Python 2, or string if Python 3.

    Parameters
    ----------
    value : any
        the value to convert to unicode/string

    Returns
    -------
    unicode or string
    """
    try:
        # for python 2.x compatibility, use unicode
        return unicode(value)
    except NameError:
        # python 3.x has no unicode type, so if error, use str type
        return str(value)



def induce_subgraph(G, node_subset):
    """
    Induce a subgraph of G.

    Parameters
    ----------
    G : networkx multidigraph
    node_subset : list-like
        the subset of nodes to induce a subgraph of G

    Returns
    -------
    G2 : networkx multidigraph
        the subgraph of G induced by node_subset
    """

    node_subset = set(node_subset)

    # copy nodes into new graph
    G2 = G.__class__()
    G2.add_nodes_from((n, G.nodes[n]) for n in node_subset)

    # copy edges to new graph, including parallel edges
    if G2.is_multigraph:
        G2.add_edges_from((n, nbr, key, d)
            for n, nbrs in G.adj.items() if n in node_subset
            for nbr, keydict in nbrs.items() if nbr in node_subset
            for key, d in keydict.items())
    else:
        G2.add_edges_from((n, nbr, d)
            for n, nbrs in G.adj.items() if n in node_subset
            for nbr, d in nbrs.items() if nbr in node_subset)

    # update graph attribute dict, and return graph
    G2.graph.update(G.graph)
    return G2



def get_largest_component(G, strongly=False):
    """
    Return a subgraph of the largest weakly or strongly connected component
    from a directed graph.

    Parameters
    ----------
    G : networkx multidigraph
    strongly : bool
        if True, return the largest strongly instead of weakly connected
        component

    Returns
    -------
    G : networkx multidigraph
        the largest connected component subgraph from the original graph
    """

    start_time = time.time()
    original_len = len(list(G.nodes()))

    if strongly:
        # if the graph is not connected retain only the largest strongly connected component
        if not nx.is_strongly_connected(G):

            # get all the strongly connected components in graph then identify the largest
            sccs = nx.strongly_connected_components(G)
            largest_scc = max(sccs, key=len)
            G = induce_subgraph(G, largest_scc)

            msg = ('Graph was not connected, retained only the largest strongly '
                   'connected component ({:,} of {:,} total nodes) in {:.2f} seconds')
            log(msg.format(len(list(G.nodes())), original_len, time.time()-start_time))
    else:
        # if the graph is not connected retain only the largest weakly connected component
        if not nx.is_weakly_connected(G):

            # get all the weakly connected components in graph then identify the largest
            wccs = nx.weakly_connected_components(G)
            largest_wcc = max(wccs, key=len)
            G = induce_subgraph(G, largest_wcc)

            msg = ('Graph was not connected, retained only the largest weakly '
                   'connected component ({:,} of {:,} total nodes) in {:.2f} seconds')
            log(msg.format(len(list(G.nodes())), original_len, time.time()-start_time))

    return G



def great_circle_vec(lat1, lng1, lat2, lng2, earth_radius=6371009):
    """
    Vectorized function to calculate the great-circle distance between two
    points or between vectors of points, using haversine.

    Parameters
    ----------
    lat1 : float or array of float
    lng1 : float or array of float
    lat2 : float or array of float
    lng2 : float or array of float
    earth_radius : numeric
        radius of earth in units in which distance will be returned (default is
        meters)

    Returns
    -------
    distance : float or vector of floats
        distance or vector of distances from (lat1, lng1) to (lat2, lng2) in
        units of earth_radius
    """

    phi1 = np.deg2rad(lat1)
    phi2 = np.deg2rad(lat2)
    d_phi = phi2 - phi1

    theta1 = np.deg2rad(lng1)
    theta2 = np.deg2rad(lng2)
    d_theta = theta2 - theta1

    h = np.sin(d_phi / 2) ** 2 + np.cos(phi1) * np.cos(phi2) * np.sin(d_theta / 2) ** 2
    h = np.minimum(1.0, h) # protect against floating point errors

    arc = 2 * np.arcsin(np.sqrt(h))

    # return distance in units of earth_radius
    distance = arc * earth_radius
    return distance



def euclidean_dist_vec(y1, x1, y2, x2):
    """
    Vectorized function to calculate the euclidean distance between two points
    or between vectors of points.

    Parameters
    ----------
    y1 : float or array of float
    x1 : float or array of float
    y2 : float or array of float
    x2 : float or array of float

    Returns
    -------
    distance : float or array of float
        distance or vector of distances from (x1, y1) to (x2, y2) in graph units
    """

    # euclid's formula
    distance = ((x1 - x2) ** 2 + (y1 - y2) ** 2) ** 0.5
    return distance



def get_nearest_node(G, point, method='haversine', return_dist=False):
    """
    Return the graph node nearest to some specified (lat, lng) or (y, x) point,
    and optionally the distance between the node and the point. This function
    can use either a haversine or euclidean distance calculator.

    Parameters
    ----------
    G : networkx multidigraph
    point : tuple
        The (lat, lng) or (y, x) point for which we will find the nearest node
        in the graph
    method : str {'haversine', 'euclidean'}
        Which method to use for calculating distances to find nearest node.
        If 'haversine', graph nodes' coordinates must be in units of decimal
        degrees. If 'euclidean', graph nodes' coordinates must be projected.
    return_dist : bool
        Optionally also return the distance (in meters if haversine, or graph
        node coordinate units if euclidean) between the point and the nearest
        node.

    Returns
    -------
    int or tuple of (int, float)
        Nearest node ID or optionally a tuple of (node ID, dist), where dist is
        the distance (in meters if haversine, or graph node coordinate units
        if euclidean) between the point and nearest node
    """
    start_time = time.time()

    if not G or (G.number_of_nodes() == 0):
        raise ValueError('G argument must be not be empty or should contain at least one node')

    # dump graph node coordinates into a pandas dataframe indexed by node id
    # with x and y columns
    coords = [[node, data['x'], data['y']] for node, data in G.nodes(data=True)]
    df = pd.DataFrame(coords, columns=['node', 'x', 'y']).set_index('node')

    # add columns to the dataframe representing the (constant) coordinates of
    # the reference point
    df['reference_y'] = point[0]
    df['reference_x'] = point[1]

    # calculate the distance between each node and the reference point
    if method == 'haversine':
        # calculate distance vector using haversine (ie, for
        # spherical lat-long geometries)
        distances = great_circle_vec(lat1=df['reference_y'],
                                     lng1=df['reference_x'],
                                     lat2=df['y'],
                                     lng2=df['x'])

    elif method == 'euclidean':
        # calculate distance vector using euclidean distances (ie, for projected
        # planar geometries)
        distances = euclidean_dist_vec(y1=df['reference_y'],
                                       x1=df['reference_x'],
                                       y2=df['y'],
                                       x2=df['x'])

    else:
        raise ValueError('method argument must be either "haversine" or "euclidean"')

    # nearest node's ID is the index label of the minimum distance
    nearest_node = distances.idxmin()
    log('Found nearest node ({}) to point {} in {:,.2f} seconds'.format(nearest_node, point, time.time()-start_time))

    # if caller requested return_dist, return distance between the point and the
    # nearest node as well
    if return_dist:
        return nearest_node, distances.loc[nearest_node]
    else:
        return nearest_node


def get_nearest_edge(G, point):
    """
    Return the nearest edge to a pair of coordinates. Pass in a graph and a tuple
    with the coordinates. We first get all the edges in the graph. Secondly we compute
    the euclidean distance from the coordinates to the segments determined by each edge.
    The last step is to sort the edge segments in ascending order based on the distance
    from the coordinates to the edge. In the end, the first element in the list of edges
    will be the closest edge that we will return as a tuple containing the shapely
    geometry and the u, v nodes.

    Parameters
    ----------
    G : networkx multidigraph
    point : tuple
        The (lat, lng) or (y, x) point for which we will find the nearest edge
        in the graph

    Returns
    -------
    closest_edge_to_point : tuple (shapely.geometry, u, v)
        A geometry object representing the segment and the coordinates of the two
        nodes that determine the edge section, u and v, the OSM ids of the nodes.
    """
    start_time = time.time()

    gdf = graph_to_gdfs(G, nodes=False, fill_edge_geometry=True)
    graph_edges = gdf[["geometry", "u", "v"]].values.tolist()

    edges_with_distances = [
        (
            graph_edge,
            Point(tuple(reversed(point))).distance(graph_edge[0])
        )
        for graph_edge in graph_edges
    ]

    edges_with_distances = sorted(edges_with_distances, key=lambda x: x[1])
    closest_edge_to_point = edges_with_distances[0][0]

    geometry, u, v = closest_edge_to_point

    log('Found nearest edge ({}) to point {} in {:,.2f} seconds'.format((u, v), point, time.time() - start_time))

    return geometry, u, v


def get_nearest_nodes(G, X, Y, method=None):
    """
    Return the graph nodes nearest to a list of points. Pass in points
    as separate vectors of X and Y coordinates. The 'kdtree' method
    is by far the fastest with large data sets, but only finds approximate
    nearest nodes if working in unprojected coordinates like lat-lng (it
    precisely finds the nearest node if working in projected coordinates).
    The 'balltree' method is second fastest with large data sets, but it
    is precise if working in unprojected coordinates like lat-lng.

    Parameters
    ----------
    G : networkx multidigraph
    X : list-like
        The vector of longitudes or x's for which we will find the nearest
        node in the graph
    Y : list-like
        The vector of latitudes or y's for which we will find the nearest
        node in the graph
    method : str {None, 'kdtree', 'balltree'}
        Which method to use for finding nearest node to each point.
        If None, we manually find each node one at a time using
        osmnx.utils.get_nearest_node and haversine. If 'kdtree' we use
        scipy.spatial.cKDTree for very fast euclidean search. If
        'balltree', we use sklearn.neighbors.BallTree for fast
        haversine search.

    Returns
    -------
    nn : array
        list of nearest node IDs
    """

    start_time = time.time()

    if method is None:

        # calculate nearest node one at a time for each point
        nn = [get_nearest_node(G, (y, x), method='haversine') for x, y in zip(X, Y)]

    elif method == 'kdtree':

        # check if we were able to import scipy.spatial.cKDTree successfully
        if not cKDTree:
            raise ImportError('The scipy package must be installed to use this optional feature.')

        # build a k-d tree for euclidean nearest node search
        nodes = pd.DataFrame({'x':nx.get_node_attributes(G, 'x'),
                              'y':nx.get_node_attributes(G, 'y')})
        tree = cKDTree(data=nodes[['x', 'y']], compact_nodes=True, balanced_tree=True)

        # query the tree for nearest node to each point
        points = np.array([X, Y]).T
        dist, idx = tree.query(points, k=1)
        nn = nodes.iloc[idx].index

    elif method == 'balltree':

        # check if we were able to import sklearn.neighbors.BallTree successfully
        if not BallTree:
            raise ImportError('The scikit-learn package must be installed to use this optional feature.')

        # haversine requires data in form of [lat, lng] and inputs/outputs in units of radians
        nodes = pd.DataFrame({'x':nx.get_node_attributes(G, 'x'),
                              'y':nx.get_node_attributes(G, 'y')})
        nodes_rad = np.deg2rad(nodes[['y', 'x']].astype(np.float))
        points = np.array([Y.astype(np.float), X.astype(np.float)]).T
        points_rad = np.deg2rad(points)

        # build a ball tree for haversine nearest node search
        tree = BallTree(nodes_rad, metric='haversine')

        # query the tree for nearest node to each point
        idx = tree.query(points_rad, k=1, return_distance=False)
        nn = nodes.iloc[idx[:,0]].index

    else:
        raise ValueError('You must pass a valid method name, or None.')

    log('Found nearest nodes to {:,} points in {:,.2f} seconds'.format(len(X), time.time()-start_time))

    return np.array(nn)


def get_nearest_edges(G, X, Y, method=None, dist=0.0001):
    """
    Return the graph edges nearest to a list of points. Pass in points
    as separate vectors of X and Y coordinates. The 'kdtree' method
    is by far the fastest with large data sets, but only finds approximate
    nearest edges if working in unprojected coordinates like lat-lng (it
    precisely finds the nearest edge if working in projected coordinates).
    The 'balltree' method is second fastest with large data sets, but it
    is precise if working in unprojected coordinates like lat-lng.

    Parameters
    ----------
    G : networkx multidigraph
    X : list-like
        The vector of longitudes or x's for which we will find the nearest
        edge in the graph. For projected graphs, use the projected coordinates,
        usually in meters.
    Y : list-like
        The vector of latitudes or y's for which we will find the nearest
        edge in the graph. For projected graphs, use the projected coordinates,
        usually in meters.
    method : str {None, 'kdtree', 'balltree'}
        Which method to use for finding nearest edge to each point.
        If None, we manually find each edge one at a time using
        osmnx.utils.get_nearest_edge. If 'kdtree' we use
        scipy.spatial.cKDTree for very fast euclidean search. Recommended for
        projected graphs. If 'balltree', we use sklearn.neighbors.BallTree for
        fast haversine search. Recommended for unprojected graphs.

    dist : float
        spacing length along edges. Units are the same as the geom; Degrees for
        unprojected geometries and meters for projected geometries. The smaller
        the value, the more points are created.

    Returns
    -------
    ne : ndarray
        array of nearest edges represented by their startpoint and endpoint ids,
        u and v, the OSM ids of the nodes.

    Info
    ----
    The method creates equally distanced points along the edges of the network.
    Then, these points are used in a kdTree or BallTree search to identify which
    is nearest.Note that this method will not give the exact perpendicular point
    along the edge, but the smaller the *dist* parameter, the closer the solution
    will be.

    Code is adapted from an answer by JHuw from this original question:
    https://gis.stackexchange.com/questions/222315/geopandas-find-nearest-point
    -in-other-dataframe
    """
    start_time = time.time()

    if method is None:
        # calculate nearest edge one at a time for each point
        ne = [get_nearest_edge(G, (x, y)) for x, y in zip(X, Y)]
        ne = [(u, v) for _, u, v in ne]

    elif method == 'kdtree':

        # check if we were able to import scipy.spatial.cKDTree successfully
        if not cKDTree:
            raise ImportError('The scipy package must be installed to use this optional feature.')

        # transform graph into DataFrame
        edges = graph_to_gdfs(G, nodes=False, fill_edge_geometry=True)

        # transform edges into evenly spaced points
        edges['points'] = edges.apply(lambda x: redistribute_vertices(x.geometry, dist), axis=1)

        # develop edges data for each created points
        extended = edges['points'].apply([pd.Series]).stack().reset_index(level=1, drop=True).join(edges).reset_index()

        # Prepare btree arrays
        nbdata = np.array(list(zip(extended['Series'].apply(lambda x: x.x),
                                   extended['Series'].apply(lambda x: x.y))))

        # build a k-d tree for euclidean nearest node search
        btree = cKDTree(data=nbdata, compact_nodes=True, balanced_tree=True)

        # query the tree for nearest node to each point
        points = np.array([X, Y]).T
        dist, idx = btree.query(points, k=1)  # Returns ids of closest point
        eidx = extended.loc[idx, 'index']
        ne = edges.loc[eidx, ['u', 'v']]

    elif method == 'balltree':

        # check if we were able to import sklearn.neighbors.BallTree successfully
        if not BallTree:
            raise ImportError('The scikit-learn package must be installed to use this optional feature.')

        # transform graph into DataFrame
        edges = graph_to_gdfs(G, nodes=False, fill_edge_geometry=True)

        # transform edges into evenly spaced points
        edges['points'] = edges.apply(lambda x: redistribute_vertices(x.geometry, dist), axis=1)

        # develop edges data for each created points
        extended = edges['points'].apply([pd.Series]).stack().reset_index(level=1, drop=True).join(edges).reset_index()

        # haversine requires data in form of [lat, lng] and inputs/outputs in units of radians
        nodes = pd.DataFrame({'x': extended['Series'].apply(lambda x: x.x),
                              'y': extended['Series'].apply(lambda x: x.y)})
        nodes_rad = np.deg2rad(nodes[['y', 'x']].values.astype(np.float))
        points = np.array([Y, X]).T
        points_rad = np.deg2rad(points)

        # build a ball tree for haversine nearest node search
        tree = BallTree(nodes_rad, metric='haversine')

        # query the tree for nearest node to each point
        idx = tree.query(points_rad, k=1, return_distance=False)
        eidx = extended.loc[idx[:, 0], 'index']
        ne = edges.loc[eidx, ['u', 'v']]

    else:
        raise ValueError('You must pass a valid method name, or None.')

    log('Found nearest edges to {:,} points in {:,.2f} seconds'.format(len(X), time.time() - start_time))

    return np.array(ne)


def redistribute_vertices(geom, dist):
    """
    Redistribute the vertices on a projected LineString or MultiLineString. The distance
    argument is only approximate since the total distance of the linestring may not be
    a multiple of the preferred distance. This function works on only [Multi]LineString
    geometry types.

    This code is adapted from an answer by Mike T from this original question:
    https://stackoverflow.com/questions/34906124/interpolating-every-x-distance-along-multiline-in-shapely

    Parameters
    ----------
    geom : LineString or MultiLineString
        a Shapely geometry
    dist : float
        spacing length along edges. Units are the same as the geom; Degrees for unprojected geometries and meters
        for projected geometries. The smaller the value, the more points are created.

    Returns
    -------
        list of Point geometries : list
    """
    if geom.geom_type == 'LineString':
        num_vert = int(round(geom.length / dist))
        if num_vert == 0:
            num_vert = 1
        return [geom.interpolate(float(n) / num_vert, normalized=True)
                for n in range(num_vert + 1)]
    elif geom.geom_type == 'MultiLineString':
        parts = [redistribute_vertices(part, dist)
                 for part in geom]
        return type(geom)([p for p in parts if not p.is_empty])
    else:
        raise ValueError('unhandled geometry {}'.format(geom.geom_type))


def get_bearing(origin_point, destination_point):
    """
    Calculate the bearing between two lat-long points. Each tuple should
    represent (lat, lng) as decimal degrees.

    Parameters
    ----------
    origin_point : tuple
    destination_point : tuple

    Returns
    -------
    bearing : float
        the compass bearing in decimal degrees from the origin point
        to the destination point
    """

    if not (isinstance(origin_point, tuple) and isinstance(destination_point, tuple)):
        raise TypeError('origin_point and destination_point must be (lat, lng) tuples')

    # get latitudes and the difference in longitude, as radians
    lat1 = math.radians(origin_point[0])
    lat2 = math.radians(destination_point[0])
    diff_lng = math.radians(destination_point[1] - origin_point[1])

    # calculate initial bearing from -180 degrees to +180 degrees
    x = math.sin(diff_lng) * math.cos(lat2)
    y = math.cos(lat1) * math.sin(lat2) - (math.sin(lat1) * math.cos(lat2) * math.cos(diff_lng))
    initial_bearing = math.atan2(x, y)

    # normalize initial bearing to 0 degrees to 360 degrees to get compass bearing
    initial_bearing = math.degrees(initial_bearing)
    bearing = (initial_bearing + 360) % 360

    return bearing



def add_edge_bearings(G):
    """
    Calculate the compass bearing from origin node to destination node for each
    edge in the directed graph then add each bearing as a new edge attribute.

    Parameters
    ----------
    G : networkx multidigraph

    Returns
    -------
    G : networkx multidigraph
    """

    for u, v, data in G.edges(keys=False, data=True):

        if u == v:
            # a self-loop has an undefined compass bearing
            data['bearing'] = np.nan

        else:
            # calculate bearing from edge's origin to its destination
            origin_point = (G.nodes[u]['y'], G.nodes[u]['x'])
            destination_point = (G.nodes[v]['y'], G.nodes[v]['x'])
            bearing = get_bearing(origin_point, destination_point)

            # round to thousandth of a degree
            data['bearing'] = round(bearing, 3)

    return G



def geocode(query):
    """
    Geocode a query string to (lat, lon) with the Nominatim geocoder.

    Parameters
    ----------
    query : string
        the query string to geocode

    Returns
    -------
    point : tuple
        the (lat, lon) coordinates returned by the geocoder
    """

    # send the query to the nominatim geocoder and parse the json response
    url_template = 'https://nominatim.openstreetmap.org/search?format=json&limit=1&q={}'
    url = url_template.format(query)
    response = requests.get(url, timeout=60)
    results = response.json()

    # if results were returned, parse lat and long out of the result
    if len(results) > 0 and 'lat' in results[0] and 'lon' in results[0]:
        lat = float(results[0]['lat'])
        lon = float(results[0]['lon'])
        point = (lat, lon)
        log('Geocoded "{}" to {}'.format(query, point))
        return point
    else:
        raise Exception('Nominatim geocoder returned no results for query "{}"'.format(query))



def get_route_edge_attributes(G, route, attribute=None, minimize_key='length', retrieve_default=None):
    """
    Get a list of attribute values for each edge in a path.

    Parameters
    ----------
    G : networkx multidigraph
    route : list
        list of nodes in the path
    attribute : string
        the name of the attribute to get the value of for each edge.
        If not specified, the complete data dict is returned for each edge.
    minimize_key : string
        if there are parallel edges between two nodes, select the one with the
        lowest value of minimize_key
    retrieve_default : Callable[Tuple[Any, Any], Any]
        Function called with the edge nodes as parameters to retrieve a default value, if the edge does not
        contain the given attribute. Per default, a `KeyError` is raised
    Returns
    -------
    attribute_values : list
        list of edge attribute values
    """

    attribute_values = []
    for u, v in zip(route[:-1], route[1:]):
        # if there are parallel edges between two nodes, select the one with the
        # lowest value of minimize_key
        data = min(G.get_edge_data(u, v).values(), key=lambda x: x[minimize_key])
        if attribute is None:
            attribute_value = data
        elif retrieve_default is not None:
            attribute_value = data.get(attribute, retrieve_default(u, v))
        else:
            attribute_value = data[attribute]
        attribute_values.append(attribute_value)
    return attribute_values



def count_streets_per_node(G, nodes=None):
    """
    Count how many street segments emanate from each node (i.e., intersections and dead-ends) in this graph.

    If nodes is passed, then only count the nodes in the graph with those IDs.

    Parameters
    ----------
    G : networkx multidigraph
    nodes : iterable
        the set of node IDs to get counts for

    Returns
    ----------
    streets_per_node : dict
        counts of how many streets emanate from each node with keys=node id and values=count
    """

    start_time = time.time()

    # to calculate the counts, get undirected representation of the graph. for
    # each node, get the list of the set of unique u,v,key edges, including
    # parallel edges but excluding self-loop parallel edges (this is necessary
    # because bi-directional self-loops will appear twice in the undirected
    # graph as you have u,v,key0 and u,v,key1 where u==v when you convert from
    # MultiDiGraph to MultiGraph - BUT, one-way self-loops will appear only
    # once. to get consistent accurate counts of physical streets, ignoring
    # directionality, we need the list of the set of unique edges...). then,
    # count how many times the node appears in the u,v tuples in the list. this
    # is the count of how many street segments emanate from this node. finally,
    # create a dict of node id:count
    G_undir = G.to_undirected(reciprocal=False)
    all_edges = G_undir.edges(keys=False)
    if nodes is None:
        nodes = G_undir.nodes()

    # get all unique edges - this throws away any parallel edges (including
    # those in self-loops)
    all_unique_edges = set(all_edges)

    # get all edges (including parallel edges) that are not self-loops
    non_self_loop_edges = [e for e in all_edges if not e[0]==e[1]]

    # get a single copy of each self-loop edge (ie, if it's bi-directional, we
    # ignore the parallel edge going the reverse direction and keep only one
    # copy)
    set_non_self_loop_edges = set(non_self_loop_edges)
    self_loop_edges = [e for e in all_unique_edges if e not in set_non_self_loop_edges]

    # final list contains all unique edges, including each parallel edge, unless
    # the parallel edge is a self-loop, in which case it doesn't double-count
    # the self-loop
    edges = non_self_loop_edges + self_loop_edges

    # flatten the list of (u,v) tuples
    edges_flat = list(chain.from_iterable(edges))

    # count how often each node appears in the list of flattened edge endpoints
    counts = Counter(edges_flat)
    streets_per_node = {node:counts[node] for node in nodes}
    msg = ('Got the counts of undirected street segments incident to each node '
           '(before removing peripheral edges) in {:,.2f} seconds')
    log(msg.format(time.time()-start_time))
    return streets_per_node



def round_polygon_coords(p, precision):
    """
    Round the coordinates of a shapely Polygon to some decimal precision.

    Parameters
    ----------
    p : shapely Polygon
        the polygon to round the coordinates of
    precision : int
        decimal precision to round coordinates to

    Returns
    -------
    new_poly : shapely Polygon
        the polygon with rounded coordinates
    """

    # round the coordinates of the Polygon exterior
    new_exterior = [[round(x, precision) for x in c] for c in p.exterior.coords]

    # round the coordinates of the (possibly multiple, possibly none) Polygon interior(s)
    new_interiors = []
    for interior in p.interiors:
        new_interiors.append([[round(x, precision) for x in c] for c in interior.coords])

    # construct a new Polygon with the rounded coordinates
    # buffer by zero to clean self-touching or self-crossing polygons
    new_poly = Polygon(shell=new_exterior, holes=new_interiors).buffer(0)
    return new_poly



def round_multipolygon_coords(mp, precision):
    """
    Round the coordinates of a shapely MultiPolygon to some decimal precision.

    Parameters
    ----------
    mp : shapely MultiPolygon
        the MultiPolygon to round the coordinates of
    precision : int
        decimal precision to round coordinates to

    Returns
    -------
    MultiPolygon
    """

    return MultiPolygon([round_polygon_coords(p, precision) for p in mp])



def round_point_coords(pt, precision):
    """
    Round the coordinates of a shapely Point to some decimal precision.

    Parameters
    ----------
    pt : shapely Point
        the Point to round the coordinates of
    precision : int
        decimal precision to round coordinates to

    Returns
    -------
    Point
    """

    return Point([round(x, precision) for x in pt.coords[0]])



def round_multipoint_coords(mpt, precision):
    """
    Round the coordinates of a shapely MultiPoint to some decimal precision.

    Parameters
    ----------
    mpt : shapely MultiPoint
        the MultiPoint to round the coordinates of
    precision : int
        decimal precision to round coordinates to

    Returns
    -------
    MultiPoint
    """

    return MultiPoint([round_point_coords(pt, precision) for pt in mpt])



def round_linestring_coords(ls, precision):
    """
    Round the coordinates of a shapely LineString to some decimal precision.

    Parameters
    ----------
    ls : shapely LineString
        the LineString to round the coordinates of
    precision : int
        decimal precision to round coordinates to

    Returns
    -------
    LineString
    """

    return LineString([[round(x, precision) for x in c] for c in ls.coords])



def round_multilinestring_coords(mls, precision):
    """
    Round the coordinates of a shapely MultiLineString to some decimal precision.

    Parameters
    ----------
    mls : shapely MultiLineString
        the MultiLineString to round the coordinates of
    precision : int
        decimal precision to round coordinates to

    Returns
    -------
    MultiLineString
    """

    return MultiLineString([round_linestring_coords(ls, precision) for ls in mls])



def round_shape_coords(shape, precision):
    """
    Round the coordinates of a shapely geometry to some decimal precision.

    Parameters
    ----------
    shape : shapely geometry, one of Point, MultiPoint, LineString,
            MultiLineString, Polygon, or MultiPolygon
        the geometry to round the coordinates of
    precision : int
        decimal precision to round coordinates to

    Returns
    -------
    shapely geometry
    """

    if isinstance(shape, Point):
        return round_point_coords(shape, precision)

    elif isinstance(shape, MultiPoint):
        return round_multipoint_coords(shape, precision)

    elif isinstance(shape, LineString):
        return round_linestring_coords(shape, precision)

    elif isinstance(shape, MultiLineString):
        return round_multilinestring_coords(shape, precision)

    elif isinstance(shape, Polygon):
        return round_polygon_coords(shape, precision)

    elif isinstance(shape, MultiPolygon):
        return round_multipolygon_coords(shape, precision)

    else:
        raise TypeError('cannot round coordinates of unhandled geometry type: {}'.format(type(shape)))



class OSMContentHandler (xml.sax.handler.ContentHandler):
    """
    SAX content handler for OSM XML.

    Used to build an Overpass-like response JSON object in self.object. For format
    notes, see http://wiki.openstreetmap.org/wiki/OSM_XML#OSM_XML_file_format_notes
    and http://overpass-api.de/output_formats.html#json
    """

    def __init__(self):
        self._element = None
        self.object = {'elements': []}

    def startElement(self, name, attrs):
        if name == 'osm':
            self.object.update({k: attrs[k] for k in attrs.keys()
                if k in ('version', 'generator')})

        elif name in ('node', 'way'):
            self._element = dict(type=name, tags={}, nodes=[], **attrs)
            self._element.update({k: float(attrs[k]) for k in attrs.keys()
                if k in ('lat', 'lon')})
            self._element.update({k: int(attrs[k]) for k in attrs.keys()
                if k in ('id', 'uid', 'version', 'changeset')})

        elif name == 'tag':
            self._element['tags'].update({attrs['k']: attrs['v']})

        elif name == 'nd':
            self._element['nodes'].append(int(attrs['ref']))

        elif name == 'relation':
            # Placeholder for future relation support.
            # Look for nested members and tags.
            pass

    def endElement(self, name):
        if name in ('node', 'way'):
            self.object['elements'].append(self._element)



def overpass_json_from_file(filename):
    """
    Read OSM XML from input filename and return Overpass-like JSON.

    Parameters
    ----------
    filename : string
        name of file containing OSM XML data

    Returns
    -------
    OSMContentHandler object
    """

    _, ext = os.path.splitext(filename)

    if ext == '.bz2':
        # Use Python 2/3 compatible BZ2File()
        opener = lambda fn: bz2.BZ2File(fn)
    else:
        # Assume an unrecognized file extension is just XML
        opener = lambda fn: open(fn, mode='rb')

    with opener(filename) as file:
        handler = OSMContentHandler()
        xml.sax.parse(file, handler)
        return handler.object



def bbox_to_poly(north, south, east, west):
    """
    Convenience function to parse bbox -> poly
    """

    return Polygon([(west, south), (east, south), (east, north), (west, north)])



def citation():
    """
    Print the OSMnx package's citation information.

    Boeing, G. 2017. OSMnx: New Methods for Acquiring, Constructing, Analyzing,
    and Visualizing Complex Street Networks. Computers, Environment and Urban
    Systems, 65(126-139). doi:10.1016/j.compenvurbsys.2017.05.004
    """

    cite = ("To cite OSMnx, use:\n\n"
            "Boeing, G. 2017. OSMnx: New Methods for Acquiring, Constructing, Analyzing, "
            "and Visualizing Complex Street Networks. Computers, Environment and Urban "
            "Systems, 65(126-139). doi:10.1016/j.compenvurbsys.2017.05.004"
            "\n\n"
            "BibTeX entry for LaTeX users:\n\n"

            "@article{boeing_osmnx_2017,\n"
            "    title = {{OSMnx}: {New} {Methods} for {Acquiring}, {Constructing}, {Analyzing}, and {Visualizing} {Complex} {Street} {Networks}},\n"
            "    volume = {65},\n"
            "    doi = {10.1016/j.compenvurbsys.2017.05.004},\n"
            "    number = {126-139},\n"
            "    journal = {Computers, Environment and Urban Systems},\n"
            "    author = {Boeing, G.},\n"
            "    year = {2017}\n"
            "}")

    print(cite)

from .save_load import graph_to_gdfs<|MERGE_RESOLUTION|>--- conflicted
+++ resolved
@@ -143,10 +143,6 @@
     settings.nominatim_endpoint = nominatim_endpoint
     settings.nominatim_key = nominatim_key
     settings.overpass_endpoint = overpass_endpoint
-<<<<<<< HEAD
-    
-=======
->>>>>>> e0bb8bc3
 
     # if logging is turned on, log that we are configured
     if settings.log_file or settings.log_console:
