"""General utility functions."""

import datetime as dt
import logging as lg
import sys
import unicodedata
from pathlib import Path

from . import _version
from . import settings


def citation():
    """
    Print the OSMnx package's citation information.

    Boeing, G. 2017. OSMnx: New Methods for Acquiring, Constructing, Analyzing,
    and Visualizing Complex Street Networks. Computers, Environment and Urban
    Systems, 65, 126-139. https://doi.org/10.1016/j.compenvurbsys.2017.05.004

    Returns
    -------
    None
    """
    cite = (
        "Citation:\n\n"
        "Boeing, G. 2017. OSMnx: New Methods for Acquiring, "
        "Constructing, Analyzing, and Visualizing Complex Street "
        "Networks. Computers, Environment and Urban Systems, 65, 126-139. "
        "https://doi.org/10.1016/j.compenvurbsys.2017.05.004\n\n"
        "BibTeX entry for LaTeX users:\n\n"
        "@article{boeing_osmnx_2017,\n"
        "    title = {{OSMnx}: {New} {Methods} for {Acquiring}, "
        "{Constructing}, {Analyzing}, and {Visualizing} {Complex} "
        "{Street} {Networks}},\n"
        "    volume = {65},\n"
        "    doi = {10.1016/j.compenvurbsys.2017.05.004},\n"
        "    number = {126-139},\n"
        "    journal = {Computers, Environment and Urban Systems},\n"
        "    author = {Boeing, Geoff},\n"
        "    year = {2017}\n"
        "}"
    )

    print(cite)


def ts(style="datetime", template=None):
    """
    Get current timestamp as string.

    Parameters
    ----------
    style : string {"datetime", "date", "time"}
        format the timestamp with this built-in template
    template : string
        if not None, format the timestamp with this template instead of one of
        the built-in styles

    Returns
    -------
    ts : string
        the string timestamp
    """
    if template is None:
        if style == "datetime":
            template = "{:%Y-%m-%d %H:%M:%S}"
        elif style == "date":
            template = "{:%Y-%m-%d}"
        elif style == "time":
            template = "{:%H:%M:%S}"
        else:  # pragma: no cover
            raise ValueError(f'unrecognized timestamp style "{style}"')

    ts = template.format(dt.datetime.now())
    return ts


def config(
    all_oneway=settings.all_oneway,
    bidirectional_network_types=settings.bidirectional_network_types,
    cache_folder=settings.cache_folder,
    cache_only_mode=settings.cache_only_mode,
    data_folder=settings.data_folder,
    default_accept_language=settings.default_accept_language,
    default_access=settings.default_access,
    default_crs=settings.default_crs,
    default_referer=settings.default_referer,
    default_user_agent=settings.default_user_agent,
    elevation_provider=settings.elevation_provider,
    imgs_folder=settings.imgs_folder,
    log_console=settings.log_console,
    log_file=settings.log_file,
    log_filename=settings.log_filename,
    log_level=settings.log_level,
    log_name=settings.log_name,
    logs_folder=settings.logs_folder,
    max_query_area_size=settings.max_query_area_size,
    memory=settings.memory,
    nominatim_endpoint=settings.nominatim_endpoint,
    nominatim_key=settings.nominatim_key,
    osm_xml_node_attrs=settings.osm_xml_node_attrs,
    osm_xml_node_tags=settings.osm_xml_node_tags,
    osm_xml_way_attrs=settings.osm_xml_way_attrs,
    osm_xml_way_tags=settings.osm_xml_way_tags,
    overpass_endpoint=settings.overpass_endpoint,
    overpass_rate_limit=settings.overpass_rate_limit,
    overpass_settings=settings.overpass_settings,
    timeout=settings.timeout,
    use_cache=settings.use_cache,
    useful_tags_node=settings.useful_tags_node,
    useful_tags_way=settings.useful_tags_way,
):
    """
    Configure OSMnx by setting the default global settings' values.

    Any parameters not passed by the caller are (re-)set to their original
    default values.

    Parameters
    ----------
    all_oneway : bool
        Only use if specifically saving to .osm XML file with save_graph_xml
        function. if True, forces all ways to be loaded as oneway ways,
        preserving the original order of nodes stored in the OSM way XML.
        This also retains original OSM string values for oneway attribute
        values, rather than converting them to a True/False bool.
    bidirectional_network_types : list
        network types for which a fully bidirectional graph will be created
    cache_folder : string or pathlib.Path
        path to folder in which to save/load HTTP response cache
    data_folder : string or pathlib.Path
        path to folder in which to save/load graph files by default
    cache_only_mode : bool
        If True, download network data from Overpass then raise a
        CacheOnlyModeInterrupt error for user to catch. This prevents graph
        building from taking place and instead just saves OSM response data to
        cache. Useful for sequentially caching lots of raw data (as you can
        only query Overpass one request at a time) then using the cache to
        quickly build many graphs simultaneously with multiprocessing.
    default_accept_language : string
        HTTP header accept-language
    default_access : string
        default filter for OSM "access" key
    default_crs : string
        default coordinate reference system to set when creating graphs
    default_referer : string
        HTTP header referer
    default_user_agent : string
        HTTP header user-agent
    elevation_provider : string {"google", "airmap"}
        the API provider to use for adding node elevations
    imgs_folder : string or pathlib.Path
        path to folder in which to save plot images by default
    log_file : bool
        if True, save log output to a file in logs_folder
    log_filename : string
        name of the log file, without file extension
    log_console : bool
        if True, print log output to the console (terminal window)
    log_level : int
        one of Python's logger.level constants
    log_name : string
        name of the logger
    logs_folder : string or pathlib.Path
        path to folder in which to save log files
    max_query_area_size : int
        maximum area for any part of the geometry in meters: any polygon
        bigger than this will get divided up for multiple queries to API
        (default 50km x 50km)
    memory : int
        Overpass server memory allocation size for the query, in bytes. If
        None, server will use its default allocation size. Use with caution.
    nominatim_endpoint : string
        base API endpoint to use for nominatim queries
    nominatim_key : string
        your API key, if you are using an endpoint that requires one
    osm_xml_node_attrs : list
        node attributes for saving .osm XML files with save_graph_xml function
    osm_xml_node_tags : list
        node tags for saving .osm XML files with save_graph_xml function
    osm_xml_way_attrs : list
        edge attributes for saving .osm XML files with save_graph_xml function
    osm_xml_way_tags : list
        edge tags for for saving .osm XML files with save_graph_xml function
    overpass_endpoint : string
<<<<<<< HEAD
        the API endpoint to use for overpass queries
    overpass_rate_limit : bool
        if True, check the overpass server status endpoint for how long to
        pause before making request. Necessary if server uses slot management,
        but can be set to False if you are running your own overpass instance.
=======
        base API endpoint to use for overpass queries
>>>>>>> 4a93e6f4
    overpass_settings : string
        Settings string for overpass queries. For example, to query historical
        OSM data as of a certain date:
        ``'[out:json][timeout:90][date:"2019-10-28T19:20:00Z"]'``.
        Use with caution.
    timeout : int
        the timeout interval for the HTTP request and for API to use while
        running the query
    use_cache : bool
        if True, cache HTTP responses locally instead of calling API
        repeatedly for the same request
    useful_tags_node : list
        OSM "node" tags to add as graph node attributes, when present
    useful_tags_way : list
        OSM "way" tags to add as graph edge attributes, when present

    Returns
    -------
    None
    """
    # set each global setting to the argument value
    settings.all_oneway = all_oneway
    settings.bidirectional_network_types = bidirectional_network_types
    settings.cache_folder = cache_folder
    settings.cache_only_mode = cache_only_mode
    settings.data_folder = data_folder
    settings.default_accept_language = default_accept_language
    settings.default_access = default_access
    settings.default_crs = default_crs
    settings.default_referer = default_referer
    settings.default_user_agent = default_user_agent
    settings.elevation_provider = elevation_provider
    settings.imgs_folder = imgs_folder
    settings.log_console = log_console
    settings.log_file = log_file
    settings.log_filename = log_filename
    settings.log_level = log_level
    settings.log_name = log_name
    settings.logs_folder = logs_folder
    settings.max_query_area_size = max_query_area_size
    settings.memory = memory
    settings.nominatim_endpoint = nominatim_endpoint
    settings.nominatim_key = nominatim_key
    settings.osm_xml_node_attrs = osm_xml_node_attrs
    settings.osm_xml_node_tags = osm_xml_node_tags
    settings.osm_xml_way_attrs = osm_xml_way_attrs
    settings.osm_xml_way_tags = osm_xml_way_tags
    settings.overpass_endpoint = overpass_endpoint
    settings.overpass_rate_limit = overpass_rate_limit
    settings.overpass_settings = overpass_settings
    settings.timeout = timeout
    settings.use_cache = use_cache
    settings.useful_tags_node = useful_tags_node
    settings.useful_tags_way = useful_tags_way

    log(f"Configured OSMnx {_version.__version__}")
    log(f"HTTP response caching is {'on' if settings.use_cache else 'off'}")


def log(message, level=None, name=None, filename=None):
    """
    Write a message to the logger.

    This logs to file and/or prints to the console (terminal), depending on
    the current configuration of settings.log_file and settings.log_console.

    Parameters
    ----------
    message : string
        the message to log
    level : int
        one of Python's logger.level constants
    name : string
        name of the logger
    filename : string
        name of the log file, without file extension

    Returns
    -------
    None
    """
    if level is None:
        level = settings.log_level
    if name is None:
        name = settings.log_name
    if filename is None:
        filename = settings.log_filename

    # if logging to file is turned on
    if settings.log_file:
        # get the current logger (or create a new one, if none), then log
        # message at requested level
        logger = _get_logger(level=level, name=name, filename=filename)
        if level == lg.DEBUG:
            logger.debug(message)
        elif level == lg.INFO:
            logger.info(message)
        elif level == lg.WARNING:
            logger.warning(message)
        elif level == lg.ERROR:
            logger.error(message)

    # if logging to console, convert message to ascii and print to console
    if settings.log_console:
        # capture current stdout, then switch it to the console, print the
        # message, then switch back to what had been the stdout. this prevents
        # logging to notebook in jupyter: instead, it goes to terminal
        standard_out = sys.stdout
        sys.stdout = sys.__stdout__

        # prepend timestamp
        message = f"{ts()} {message}"

        # convert to ascii so it doesn't break windows terminals
        message = (
            unicodedata.normalize("NFKD", str(message)).encode("ascii", errors="replace").decode()
        )
        print(message)
        sys.stdout = standard_out


def _get_logger(level, name, filename):
    """
    Create a logger or return the current one if already instantiated.

    Parameters
    ----------
    level : int
        one of Python's logger.level constants
    name : string
        name of the logger
    filename : string
        name of the log file, without file extension

    Returns
    -------
    logger : logging.logger
    """
    logger = lg.getLogger(name)

    # if a logger with this name is not already set up
    if not getattr(logger, "handler_set", None):

        # get today's date and construct a log filename
        log_filename = Path(settings.logs_folder) / f'{filename}_{ts(style="date")}.log'

        # if the logs folder does not already exist, create it
        log_filename.parent.mkdir(parents=True, exist_ok=True)

        # create file handler and log formatter and set them up
        handler = lg.FileHandler(log_filename, encoding="utf-8")
        formatter = lg.Formatter("%(asctime)s %(levelname)s %(name)s %(message)s")
        handler.setFormatter(formatter)
        logger.addHandler(handler)
        logger.setLevel(level)
        logger.handler_set = True

    return logger<|MERGE_RESOLUTION|>--- conflicted
+++ resolved
@@ -184,15 +184,11 @@
     osm_xml_way_tags : list
         edge tags for for saving .osm XML files with save_graph_xml function
     overpass_endpoint : string
-<<<<<<< HEAD
-        the API endpoint to use for overpass queries
+        base API endpoint to use for overpass queries
     overpass_rate_limit : bool
         if True, check the overpass server status endpoint for how long to
         pause before making request. Necessary if server uses slot management,
         but can be set to False if you are running your own overpass instance.
-=======
-        base API endpoint to use for overpass queries
->>>>>>> 4a93e6f4
     overpass_settings : string
         Settings string for overpass queries. For example, to query historical
         OSM data as of a certain date:
