"""Truncate graph by distance, bounding box, or polygon."""

from __future__ import annotations

from warnings import warn

import networkx as nx
from shapely.geometry import MultiPolygon
from shapely.geometry import Polygon

from . import utils
from . import utils_geo
from . import utils_graph


def truncate_graph_dist(
    G: nx.MultiDiGraph,
    source_node: int,
    max_dist: float = 1000,
    weight: str = "length",
    retain_all: bool = False,
) -> nx.MultiDiGraph:
    """
    Remove every node farther than some network distance from source_node.

    This function can be slow for large graphs, as it must calculate shortest
    path distances between source_node and every other graph node.

    Parameters
    ----------
    G : networkx.MultiDiGraph
        input graph
    source_node : int
        node in graph from which to measure network distances to other nodes
    max_dist : float
        remove every node in the graph that is greater than this distance (in
        same units as `weight` attribute) along the network from `source_node`
    weight : string
        graph edge attribute to use to measure distance
    retain_all : bool
        if True, return the entire graph even if it is not connected.
        otherwise, retain only the largest weakly connected component.

    Returns
    -------
    G : networkx.MultiDiGraph
        the truncated graph
    """
    # get the shortest distance between the node and every other node
    distances = nx.shortest_path_length(G, source=source_node, weight=weight)

    # then identify every node further than max_dist away
    distant_nodes = {k for k, v in distances.items() if v > max_dist}
    unreachable_nodes = G.nodes - distances.keys()

    # make a copy to not mutate original graph object caller passed in
    G = G.copy()
    G.remove_nodes_from(distant_nodes | unreachable_nodes)

    # remove any isolated nodes and retain only the largest component (if
    # retain_all is True)
    if not retain_all:
        G = utils_graph.remove_isolated_nodes(G)
        G = utils_graph.get_largest_component(G)

    utils.log(f"Truncated graph by {weight}-weighted network distance")
    return G


def truncate_graph_bbox(
<<<<<<< HEAD
    G: nx.MultiDiGraph,
    north: float,
    south: float,
    east: float,
    west: float,
    truncate_by_edge: bool = False,
    retain_all: bool = False,
    quadrat_width: float | None = None,
    min_num: int | None = None,
) -> nx.MultiDiGraph:
=======
    G,
    north=None,
    south=None,
    east=None,
    west=None,
    bbox=None,
    truncate_by_edge=False,
    retain_all=False,
    quadrat_width=None,
    min_num=None,
):
>>>>>>> ca2bed0a
    """
    Remove every node in graph that falls outside a bounding box.

    Parameters
    ----------
    G : networkx.MultiDiGraph
        input graph
    north : float
        deprecated, do not use
    south : float
        deprecated, do not use
    east : float
        deprecated, do not use
    west : float
        deprecated, do not use
    bbox : tuple of floats
        bounding box as (north, south, east, west)
    truncate_by_edge : bool
        if True, retain nodes outside bounding box if at least one of node's
        neighbors is within the bounding box
    retain_all : bool
        if True, return the entire graph even if it is not connected.
        otherwise, retain only the largest weakly connected component.
    quadrat_width : float
        deprecated, do not use
    min_num : int
        deprecated, do not use

    Returns
    -------
    G : networkx.MultiDiGraph
        the truncated graph
    """
    if not (north is None and south is None and east is None and west is None):
        msg = (
            "The `north`, `south`, `east`, and `west` parameters are deprecated and "
            "will be removed in the v2.0.0 release. Use the `bbox` parameter instead."
        )
        warn(msg, stacklevel=2)
        bbox = (north, south, east, west)

    # convert bounding box to a polygon, then truncate
    polygon = utils_geo.bbox_to_poly(bbox=bbox)
    G = truncate_graph_polygon(
        G,
        polygon,
        retain_all=retain_all,
        truncate_by_edge=truncate_by_edge,
        quadrat_width=quadrat_width,
        min_num=min_num,
    )

    utils.log("Truncated graph by bounding box")
    return G


def truncate_graph_polygon(
    G: nx.MultiDiGraph,
    polygon: Polygon | MultiPolygon,
    retain_all: bool = False,
    truncate_by_edge: bool = False,
    quadrat_width: float | None = None,
    min_num: int | None = None,
) -> nx.MultiDiGraph:
    """
    Remove every node in graph that falls outside a (Multi)Polygon.

    Parameters
    ----------
    G : networkx.MultiDiGraph
        input graph
    polygon : shapely.geometry.Polygon or shapely.geometry.MultiPolygon
        only retain nodes in graph that lie within this geometry
    retain_all : bool
        if True, return the entire graph even if it is not connected.
        otherwise, retain only the largest weakly connected component.
    truncate_by_edge : bool
        if True, retain nodes outside boundary polygon if at least one of
        node's neighbors is within the polygon
    quadrat_width : float
        deprecated, do not use
    min_num : int
        deprecated, do not use

    Returns
    -------
    G : networkx.MultiDiGraph
        the truncated graph
    """
    if quadrat_width is not None or min_num is not None:
        warn(
            "The `quadrat_width` and `min_num` parameters are deprecated and "
            "will be removed in the v2.0.0 release.",
            stacklevel=2,
        )

    utils.log("Identifying all nodes that lie outside the polygon...")

    # first identify all nodes whose point geometries lie within the polygon
    gs_nodes = utils_graph.graph_to_gdfs(G, edges=False)["geometry"]
    to_keep = utils_geo._intersect_index_quadrats(gs_nodes, polygon)

    if not to_keep:
        # no graph nodes within the polygon: can't create a graph from that
        msg = "Found no graph nodes within the requested polygon"
        raise ValueError(msg)

    # now identify all nodes whose point geometries lie outside the polygon
    gs_nodes_outside_poly = gs_nodes[~gs_nodes.index.isin(to_keep)]
    nodes_outside_poly = set(gs_nodes_outside_poly.index)

    if truncate_by_edge:
        # retain nodes outside boundary polygon if at least one of node's
        # neighbors is within the polygon
        nodes_to_remove = set()
        for node in nodes_outside_poly:
            # if all the neighbors of this node also lie outside polygon, then
            # mark this node for removal
            neighbors = set(G.successors(node)) | set(G.predecessors(node))
            if neighbors.issubset(nodes_outside_poly):
                nodes_to_remove.add(node)
    else:
        nodes_to_remove = nodes_outside_poly

    # now remove from the graph all those nodes that lie outside the polygon
    # make a copy to not mutate original graph object caller passed in
    G = G.copy()
    G.remove_nodes_from(nodes_to_remove)
    utils.log(f"Removed {len(nodes_to_remove):,} nodes outside polygon")

    if not retain_all:
        # remove any isolated nodes and retain only the largest component
        G = utils_graph.remove_isolated_nodes(G)
        G = utils_graph.get_largest_component(G)

    utils.log("Truncated graph by polygon")
    return G<|MERGE_RESOLUTION|>--- conflicted
+++ resolved
@@ -68,30 +68,17 @@
 
 
 def truncate_graph_bbox(
-<<<<<<< HEAD
     G: nx.MultiDiGraph,
     north: float,
     south: float,
     east: float,
     west: float,
+    bbox: tuple[float, float, float, float],
     truncate_by_edge: bool = False,
     retain_all: bool = False,
     quadrat_width: float | None = None,
     min_num: int | None = None,
 ) -> nx.MultiDiGraph:
-=======
-    G,
-    north=None,
-    south=None,
-    east=None,
-    west=None,
-    bbox=None,
-    truncate_by_edge=False,
-    retain_all=False,
-    quadrat_width=None,
-    min_num=None,
-):
->>>>>>> ca2bed0a
     """
     Remove every node in graph that falls outside a bounding box.
 
