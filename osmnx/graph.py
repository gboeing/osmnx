--- conflicted
+++ resolved
@@ -800,38 +800,9 @@
 
     for data in paths.values():
 
-<<<<<<< HEAD
         is_one_way = _is_path_one_way(bidirectional, data, osm_oneway_values)
         if is_one_way and _is_path_data_reversed(data):
             data["nodes"] = list(reversed(data["nodes"]))
-=======
-        if settings.all_oneway is True:
-            # see all_oneway comments in settings.py
-            _add_path(G, data, one_way=True)
-
-        elif ("oneway" in data and data["oneway"] in osm_oneway_values) and not bidirectional:
-            # if this path is tagged as one-way and if it is not a walking
-            # network, then we'll add the path in one direction only
-            if data["oneway"] == "-1" or data["oneway"] == "T":
-                # paths with a one-way value of -1 or T are one-way, but in
-                # the reverse direction of nodes' order, see OSM documentation
-                data["nodes"] = list(reversed(data["nodes"]))
-            # add this path (in only one direction) to the graph
-            _add_path(G, data, one_way=True)
-
-        elif ("junction" in data and data["junction"] == "roundabout") and not bidirectional:
-            # roundabouts are also oneway but not explicitly tagged as such
-            _add_path(G, data, one_way=True)
-
-        else:
-            # else, this path is not tagged as one-way or it is a walking
-            # network (you can walk both directions on a one-way street). add
-            # this path (in both directions) to the graph and set its 'oneway'
-            # attribute to False. if this is a walking network, this may very
-            # well be a one-way street (as cars/bikes go), but in a walking-
-            # only network it is a bidirectional edge
-            _add_path(G, data, one_way=False)
->>>>>>> f05b359c
 
         _add_path(G, data, one_way=is_one_way)
 
