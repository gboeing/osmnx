"""Graph creation functions."""

from itertools import groupby

import networkx as nx
from shapely.geometry import MultiPolygon
from shapely.geometry import Polygon

from . import distance
from . import downloader
from . import geocoder
from . import projection
from . import settings
from . import simplification
from . import truncate
from . import utils
from . import utils_geo
from . import utils_graph
from ._errors import EmptyOverpassResponse
from ._version import __version__


def graph_from_bbox(
    north,
    south,
    east,
    west,
    network_type="all_private",
    simplify=True,
    retain_all=False,
    truncate_by_edge=False,
    clean_periphery=True,
    custom_filter=None,
):
    """
    Create a graph from OSM within some bounding box.

    Parameters
    ----------
    north : float
        northern latitude of bounding box
    south : float
        southern latitude of bounding box
    east : float
        eastern longitude of bounding box
    west : float
        western longitude of bounding box
    network_type : string
        what type of street network to get if custom_filter is None. One of
        'walk', 'bike', 'drive', 'drive_service', 'all', or 'all_private'.
    simplify : bool
        if True, simplify the graph topology
    retain_all : bool
        if True, return the entire graph even if it is not connected.
        otherwise, retain only the largest weakly connected component.
    truncate_by_edge : bool
        if True, retain nodes outside bounding box if at least one of node's
        neighbors is within the bounding box
    clean_periphery : bool
        if True, buffer 500m to get a graph larger than requested, then
        simplify, then truncate it to requested spatial boundaries
    custom_filter : string
        a custom network filter to be used instead of the network_type presets,
        e.g., '["power"~"line"]' or '["highway"~"motorway|trunk"]'. Also pass
        in a network_type that is in settings.bidirectional_network_types if
        you want graph to be fully bi-directional.

    Returns
    -------
    G : networkx.MultiDiGraph

    Notes
    -----
    You can configure the Overpass server timeout, memory allocation, and
    other custom settings via ox.config().
    """
    # convert bounding box to a polygon
    polygon = utils_geo.bbox_to_poly(north, south, east, west)

    # create graph using this polygon geometry
    G = graph_from_polygon(
        polygon,
        network_type=network_type,
        simplify=simplify,
        retain_all=retain_all,
        truncate_by_edge=truncate_by_edge,
        clean_periphery=clean_periphery,
        custom_filter=custom_filter,
    )

    utils.log(f"graph_from_bbox returned graph with {len(G)} nodes and {len(G.edges())} edges")
    return G


def graph_from_point(
    center_point,
    dist=1000,
    dist_type="bbox",
    network_type="all_private",
    simplify=True,
    retain_all=False,
    truncate_by_edge=False,
    clean_periphery=True,
    custom_filter=None,
):
    """
    Create a graph from OSM within some distance of some (lat, lng) point.

    Parameters
    ----------
    center_point : tuple
        the (lat, lng) center point around which to construct the graph
    dist : int
        retain only those nodes within this many meters of the center of the
        graph, with distance determined according to dist_type argument
    dist_type : string
        {'network', 'bbox'} if 'bbox', retain only those nodes within a bounding
        box of the distance parameter. if 'network', retain only those nodes
        within some network distance from the center-most node.
    network_type : string
        what type of street network to get if custom_filter is None. One of
        'walk', 'bike', 'drive', 'drive_service', 'all', or 'all_private'.
    simplify : bool
        if True, simplify the graph topology
    retain_all : bool
        if True, return the entire graph even if it is not connected.
        otherwise, retain only the largest weakly connected component.
    truncate_by_edge : bool
        if True, retain nodes outside bounding box if at least one of node's
        neighbors is within the bounding box
    clean_periphery : bool,
        if True, buffer 500m to get a graph larger than requested, then
        simplify, then truncate it to requested spatial boundaries
    custom_filter : string
        a custom network filter to be used instead of the network_type presets,
        e.g., '["power"~"line"]' or '["highway"~"motorway|trunk"]'. Also pass
        in a network_type that is in settings.bidirectional_network_types if
        you want graph to be fully bi-directional.

    Returns
    -------
    G : networkx.MultiDiGraph

    Notes
    -----
    You can configure the Overpass server timeout, memory allocation, and
    other custom settings via ox.config().
    """
    if dist_type not in {"bbox", "network"}:
        raise ValueError('dist_type must be "bbox" or "network"')

    # create a bounding box from the center point and the distance in each
    # direction
    north, south, east, west = utils_geo.bbox_from_point(center_point, dist)

    # create a graph from the bounding box
    G = graph_from_bbox(
        north,
        south,
        east,
        west,
        network_type=network_type,
        simplify=simplify,
        retain_all=retain_all,
        truncate_by_edge=truncate_by_edge,
        clean_periphery=clean_periphery,
        custom_filter=custom_filter,
    )

    # if network dist_type is network, find the node in the graph nearest to
    # the center point, and truncate the graph by network distance from node
    if dist_type == "network":
        centermost_node = distance.get_nearest_node(G, center_point)
        G = truncate.truncate_graph_dist(G, centermost_node, max_dist=dist)

    utils.log(f"graph_from_point returned graph with {len(G)} nodes and {len(G.edges())} edges")
    return G


def graph_from_address(
    address,
    dist=1000,
    dist_type="bbox",
    network_type="all_private",
    simplify=True,
    retain_all=False,
    truncate_by_edge=False,
    return_coords=False,
    clean_periphery=True,
    custom_filter=None,
):
    """
    Create a graph from OSM within some distance of some address.

    Parameters
    ----------
    address : string
        the address to geocode and use as the central point around which to
        construct the graph
    dist : int
        retain only those nodes within this many meters of the center of the
        graph
    dist_type : string
        {'network', 'bbox'} if 'bbox', retain only those nodes within a bounding
        box of the distance parameter.
        if 'network', retain only those nodes within some network distance from
        the center-most node.
    network_type : string
        what type of street network to get if custom_filter is None. One of
        'walk', 'bike', 'drive', 'drive_service', 'all', or 'all_private'.
    simplify : bool
        if True, simplify the graph topology
    retain_all : bool
        if True, return the entire graph even if it is not connected.
        otherwise, retain only the largest weakly connected component.
    truncate_by_edge : bool
        if True, retain nodes outside bounding box if at least one of node's
        neighbors is within the bounding box
    return_coords : bool
        optionally also return the geocoded coordinates of the address
    clean_periphery : bool,
        if True, buffer 500m to get a graph larger than requested, then
        simplify, then truncate it to requested spatial boundaries
    custom_filter : string
        a custom network filter to be used instead of the network_type presets,
        e.g., '["power"~"line"]' or '["highway"~"motorway|trunk"]'. Also pass
        in a network_type that is in settings.bidirectional_network_types if
        you want graph to be fully bi-directional.

    Returns
    -------
    networkx.MultiDiGraph or optionally (networkx.MultiDiGraph, (lat, lng))

    Notes
    -----
    You can configure the Overpass server timeout, memory allocation, and
    other custom settings via ox.config().
    """
    # geocode the address string to a (lat, lng) point
    point = geocoder.geocode(query=address)

    # then create a graph from this point
    G = graph_from_point(
        point,
        dist,
        dist_type,
        network_type=network_type,
        simplify=simplify,
        retain_all=retain_all,
        truncate_by_edge=truncate_by_edge,
        clean_periphery=clean_periphery,
        custom_filter=custom_filter,
    )
    utils.log(f"graph_from_address returned graph with {len(G)} nodes and {len(G.edges())} edges")

    if return_coords:
        return G, point
    else:
        return G


def graph_from_place(
    query,
    network_type="all_private",
    simplify=True,
    retain_all=False,
    truncate_by_edge=False,
    which_result=None,
    buffer_dist=None,
    clean_periphery=True,
    custom_filter=None,
):
    """
    Create graph from OSM within the boundaries of some geocodable place(s).

    The query must be geocodable and OSM must have polygon boundaries for the
    geocode result. If OSM does not have a polygon for this place, you can
    instead get its street network using the graph_from_address function, which
    geocodes the place name to a point and gets the network within some distance
    of that point. Alternatively, you might try to vary the which_result
    parameter to use a different geocode result. For example, the first geocode
    result (ie, the default) might resolve to a point geometry, but the second
    geocode result for this query might resolve to a polygon, in which case you
    can use graph_from_place with which_result=2. which_result=None will
    auto-select the first multi/polygon among the geocoding results.

    Parameters
    ----------
    query : string or dict or list
        the query or queries to geocode to get place boundary polygon(s)
    network_type : string
        what type of street network to get if custom_filter is None. One of
        'walk', 'bike', 'drive', 'drive_service', 'all', or 'all_private'.
    simplify : bool
        if True, simplify the graph topology
    retain_all : bool
        if True, return the entire graph even if it is not connected.
        otherwise, retain only the largest weakly connected component.
    truncate_by_edge : bool
        if True, retain nodes outside boundary polygon if at least one of
        node's neighbors is within the polygon
    which_result : int
        which geocoding result to use. if None, auto-select the first
        multi/polygon or raise an error if OSM doesn't return one.
    buffer_dist : float
        distance to buffer around the place geometry, in meters
    clean_periphery : bool
        if True, buffer 500m to get a graph larger than requested, then
        simplify, then truncate it to requested spatial boundaries
    custom_filter : string
        a custom network filter to be used instead of the network_type presets,
        e.g., '["power"~"line"]' or '["highway"~"motorway|trunk"]'. Also pass
        in a network_type that is in settings.bidirectional_network_types if
        you want graph to be fully bi-directional.

    Returns
    -------
    G : networkx.MultiDiGraph

    Notes
    -----
    You can configure the Overpass server timeout, memory allocation, and
    other custom settings via ox.config().
    """
    # create a GeoDataFrame with the spatial boundaries of the place(s)
    if isinstance(query, (str, dict)):
        # if it is a string (place name) or dict (structured place query), then
        # it is a single place
        gdf_place = geocoder.geocode_to_gdf(
            query, which_result=which_result, buffer_dist=buffer_dist
        )
    elif isinstance(query, list):
        # if it is a list, it contains multiple places to get
        gdf_place = geocoder.geocode_to_gdf(query, buffer_dist=buffer_dist)
    else:
        raise TypeError("query must be dict, string, or list of strings")

    # extract the geometry from the GeoDataFrame to use in API query
    polygon = gdf_place["geometry"].unary_union
    utils.log("Constructed place geometry polygon(s) to query API")

    # create graph using this polygon(s) geometry
    G = graph_from_polygon(
        polygon,
        network_type=network_type,
        simplify=simplify,
        retain_all=retain_all,
        truncate_by_edge=truncate_by_edge,
        clean_periphery=clean_periphery,
        custom_filter=custom_filter,
    )

    utils.log(f"graph_from_place returned graph with {len(G)} nodes and {len(G.edges())} edges")
    return G


def graph_from_polygon(
    polygon,
    network_type="all_private",
    simplify=True,
    retain_all=False,
    truncate_by_edge=False,
    clean_periphery=True,
    custom_filter=None,
):
    """
    Create a graph from OSM within the boundaries of some shapely polygon.

    Parameters
    ----------
    polygon : shapely.geometry.Polygon or shapely.geometry.MultiPolygon
        the shape to get network data within. coordinates should be in units of
        latitude-longitude degrees.
    network_type : string
        what type of street network to get if custom_filter is None. One of
        'walk', 'bike', 'drive', 'drive_service', 'all', or 'all_private'.
    simplify : bool
        if True, simplify the graph topology
    retain_all : bool
        if True, return the entire graph even if it is not connected.
        otherwise, retain only the largest weakly connected component.
    truncate_by_edge : bool
        if True, retain nodes outside boundary polygon if at least one of
        node's neighbors is within the polygon
    clean_periphery : bool
        if True, buffer 500m to get a graph larger than requested, then
        simplify, then truncate it to requested spatial boundaries
    custom_filter : string
        a custom network filter to be used instead of the network_type presets,
        e.g., '["power"~"line"]' or '["highway"~"motorway|trunk"]'. Also pass
        in a network_type that is in settings.bidirectional_network_types if
        you want graph to be fully bi-directional.

    Returns
    -------
    G : networkx.MultiDiGraph

    Notes
    -----
    You can configure the Overpass server timeout, memory allocation, and
    other custom settings via ox.config().
    """
    # verify that the geometry is valid and is a shapely Polygon/MultiPolygon
    # before proceeding
    if not polygon.is_valid:
        raise ValueError("The geometry to query within is invalid")
    if not isinstance(polygon, (Polygon, MultiPolygon)):
        raise TypeError(
            "Geometry must be a shapely Polygon or MultiPolygon. If you requested "
            "graph from place name, make sure your query resolves to a Polygon or "
            "MultiPolygon, and not some other geometry, like a Point. See OSMnx "
            "documentation for details."
        )

    if clean_periphery:
        # create a new buffered polygon 0.5km around the desired one
        buffer_dist = 500
        poly_proj, crs_utm = projection.project_geometry(polygon)
        poly_proj_buff = poly_proj.buffer(buffer_dist)
        poly_buff, _ = projection.project_geometry(poly_proj_buff, crs=crs_utm, to_latlong=True)

        # download the network data from OSM within buffered polygon
        response_jsons = downloader._osm_net_download(poly_buff, network_type, custom_filter)
        bidirectional = network_type in settings.bidirectional_network_types

        # create buffered graph from the downloaded data
        G_buff = _create_graph(response_jsons, retain_all=True, bidirectional=bidirectional)

        # truncate buffered graph to the buffered polygon and retain_all for
        # now. needed because overpass returns entire ways that also include
        # nodes outside the poly if the way (that is, a way with a single OSM
        # ID) has a node inside the poly at some point.
        G_buff = truncate.truncate_graph_polygon(G_buff, poly_buff, True, truncate_by_edge)

        # simplify the graph topology
        if simplify:
            G_buff = simplification.simplify_graph(G_buff)

        # truncate graph by original polygon to return graph within polygon
        # caller wants. don't simplify again: this allows us to retain
        # intersections along the street that may now only connect 2 street
        # segments in the network, but in reality also connect to an
        # intersection just outside the polygon
        G = truncate.truncate_graph_polygon(G_buff, polygon, retain_all, truncate_by_edge)

        # count how many street segments in buffered graph emanate from each
        # intersection in un-buffered graph, to retain true counts for each
        # intersection, even if some of its neighbors are outside the polygon
        G.graph["streets_per_node"] = utils_graph.count_streets_per_node(G_buff, nodes=G.nodes())

    # if clean_periphery=False, just use the polygon as provided
    else:
        # download the network data from OSM
        response_jsons = downloader._osm_net_download(polygon, network_type, custom_filter)
        bidirectional = network_type in settings.bidirectional_network_types

        # create graph from the downloaded data
        G = _create_graph(response_jsons, retain_all=True, bidirectional=bidirectional)

        # truncate the graph to the extent of the polygon
        G = truncate.truncate_graph_polygon(G, polygon, retain_all, truncate_by_edge)

        # simplify the graph topology as the last step. don't truncate after
        # simplifying or you may have simplified out to an endpoint beyond the
        # truncation distance, which would strip out the entire edge
        if simplify:
            G = simplification.simplify_graph(G)

    utils.log(f"graph_from_polygon returned graph with {len(G)} nodes and {len(G.edges())} edges")
    return G


def graph_from_xml(filepath, bidirectional=False, simplify=True, retain_all=False):
    """
    Create a graph from data in an OSM-formatted XML file.

    Parameters
    ----------
    filepath : string
        path to file containing OSM XML data
    bidirectional : bool
        if True, create bi-directional edges for one-way streets
    simplify : bool
        if True, simplify the graph topology
    retain_all : bool
        if True, return the entire graph even if it is not connected.
        otherwise, retain only the largest weakly connected component.

    Returns
    -------
    G : networkx.MultiDiGraph
    """
    # transmogrify file of OSM XML data into JSON
    response_jsons = [downloader._overpass_json_from_file(filepath)]

    # create graph using this response JSON
    G = _create_graph(response_jsons, bidirectional=bidirectional, retain_all=retain_all)

    # simplify the graph topology as the last step
    if simplify:
        G = simplification.simplify_graph(G)

    utils.log(f"graph_from_xml returned graph with {len(G)} nodes and {len(G.edges())} edges")
    return G


def _create_graph(response_jsons, retain_all=False, bidirectional=False):
    """
    Create a networkx MultiDiGraph from Overpass API responses.

    Parameters
    ----------
    response_jsons : list
        list of dicts of JSON responses from from the Overpass API
    retain_all : bool
        if True, return the entire graph even if it is not connected.
        otherwise, retain only the largest weakly connected component.
    bidirectional : bool
        if True, create bi-directional edges for one-way streets

    Returns
    -------
    G : networkx.MultiDiGraph
    """
    utils.log("Creating graph from downloaded OSM data...")

    # make sure we got data back from the server request(s)
    element_counts = [len(rj["elements"]) for rj in response_jsons]
    if sum(element_counts) < 1:
        raise EmptyOverpassResponse("There are no data elements in the response JSON")

    # create the graph as a MultiDiGraph and set its meta-attributes
    metadata = {
        "created_date": utils.ts(),
        "created_with": f"OSMnx {__version__}",
        "crs": settings.default_crs,
    }
    G = nx.MultiDiGraph(**metadata)

    # extract nodes and paths from the downloaded osm data
    nodes = {}
    paths = {}
    for response_json in response_jsons:
        nodes_temp, paths_temp = _parse_nodes_paths(response_json)
        nodes.update(nodes_temp)
        paths.update(paths_temp)

    # add each osm node to the graph
    for node, data in nodes.items():
        G.add_node(node, **data)

    # add each osm way (ie, a path of edges) to the graph
    _add_paths(G, paths.values(), bidirectional)

    # retain only the largest connected component if retain_all is False
    if not retain_all:
        G = utils_graph.get_largest_component(G)

    utils.log(f"Created graph with {len(G)} nodes and {len(G.edges())} edges")

    # add length (great circle distance between nodes) attribute to each edge
    if len(G.edges) > 0:
        G = utils_graph.add_edge_lengths(G)

    return G


def _convert_node(element):
    """
    Convert an OSM node element into the format for a networkx node.

    Parameters
    ----------
    element : dict
        an OSM node element

    Returns
    -------
    node : dict
    """
    node = {"y": element["lat"], "x": element["lon"], "osmid": element["id"]}
    if "tags" in element:
        for useful_tag in settings.useful_tags_node:
            if useful_tag in element["tags"]:
                node[useful_tag] = element["tags"][useful_tag]
    return node


def _convert_path(element):
    """
    Convert an OSM way element into the format for a networkx path.

    Parameters
    ----------
    element : dict
        an OSM way element

    Returns
    -------
    path : dict
    """
    path = {"osmid": element["id"]}

    # remove any consecutive duplicate elements in the list of nodes
    grouped_list = groupby(element["nodes"])
    path["nodes"] = [group[0] for group in grouped_list]

    if "tags" in element:
        for useful_tag in settings.useful_tags_way:
            if useful_tag in element["tags"]:
                path[useful_tag] = element["tags"][useful_tag]
    return path


def _parse_nodes_paths(response_json):
    """
    Construct dicts of nodes and paths from an Overpass response.

    Parameters
    ----------
    response_json : dict
        JSON response from the Overpass API

    Returns
    -------
    nodes, paths : tuple of dicts
        dicts' keys = osmid and values = dict of attributes
    """
    nodes = {}
    paths = {}
    for element in response_json["elements"]:
        if element["type"] == "node":
            nodes[element["id"]] = _convert_node(element)
        elif element["type"] == "way":
            paths[element["id"]] = _convert_path(element)

    return nodes, paths


def _is_path_one_way(path, bidirectional, oneway_values):
    """
    Determine if a path of nodes allows travel in only one direction.

    Parameters
    ----------
    path : dict
        a path's tag:value attribute data
    bidirectional : bool
        whether this is a bi-directional network type
    oneway_values : set
        the values OSM uses in its 'oneway' tag to denote True

    Returns
    -------
    bool
    """
    # rule 1
    if settings.all_oneway:
        # if globally configured to set every edge one-way, then it's one-way
        return True

    # rule 2
    elif bidirectional:
        # if this is a bi-directional network type, then nothing in it is
        # considered one-way. eg, if this is a walking network, this may very
        # well be a one-way street (as cars/bikes go), but in a walking-only
        # network it is a bi-directional edge (you can walk both directions on
        # a one-way street). so we will add this path (in both directions) to
        # the graph and set its oneway attribute to False.
        return False

    # rule 3
    elif "oneway" in path and path["oneway"] in oneway_values:
        # if this path is tagged as one-way and if it is not a bi-directional
        # network type then we'll add the path in one direction only
        return True

    # rule 4
    elif "junction" in path and path["junction"] == "roundabout":
        # roundabouts are also one-way but are not explicitly tagged as such
        return True

    else:
        # otherwise this path is not tagged as a one-way
        return False


def _is_path_reversed(path, reversed_values):
    """
    Determine if the order of nodes in path should be reversed.

    Parameters
    ----------
    path : dict
        a path's tag:value attribute data
    reversed_values : set
        the values OSM uses in its 'oneway' tag to denote travel can only
        occur in the opposite direction of the node order

    Returns
    -------
    bool
    """
    if "oneway" in path and path["oneway"] in reversed_values:
        return True
    else:
        return False


def _add_paths(G, paths, bidirectional=False):
    """
    Add a list of paths to the graph as edges.

    Parameters
    ----------
    G : networkx.MultiDiGraph
        graph to add paths to
    paths : list
        list of paths' tag:value attribute data dicts
    bidirectional : bool
        if True, create bi-directional edges for one-way streets

    Returns
    -------
    None
    """
    # the values OSM uses in its 'oneway' tag to denote True, and to denote
    # travel can only occur in the opposite direction of the node order. see:
    # https://wiki.openstreetmap.org/wiki/Key:oneway
    # https://www.geofabrik.de/de/data/geofabrik-osm-gis-standard-0.7.pdf
<<<<<<< HEAD
    osm_oneway_values = {"yes", "true", "1", "-1", "T", "F"}

    for data in paths.values():

        is_one_way = _is_path_one_way(bidirectional, data, osm_oneway_values)
        if is_one_way and _is_path_data_reversed(data):
            data["nodes"] = list(reversed(data["nodes"]))

        _add_path(G, data, one_way=is_one_way)
=======
    oneway_values = {"yes", "true", "1", "-1", "reverse", "T", "F"}
    reversed_values = {"-1", "reverse", "T"}

    for path in paths:

        # extract/remove the ordered list of nodes from this path element so
        # we don't add it as a superfluous attribute to the edge later
        path_nodes = path.pop("nodes")

        # reverse the order of nodes in the path if this path is both one-way
        # and only allows travel in the reverse direction of nodes' order
        is_one_way = _is_path_one_way(path, bidirectional, oneway_values)
        if is_one_way and _is_path_reversed(path, reversed_values):
            path_nodes.reverse()

        # set the oneway attribute, but only if when not forcing all edges to
        # oneway with the all_oneway setting. With the all_oneway setting, you
        # want to preserve the original OSM oneway attribute for later clarity
        if not settings.all_oneway:
            path["oneway"] = is_one_way

        # zip together path nodes to get tuples like [(0,1), (1,2), (2,3)]
        path_edges = list(zip(path_nodes[:-1], path_nodes[1:]))
        G.add_edges_from(path_edges, **path)

        # if the path is NOT one-way, reverse direction of each edge and add
        # this path going the opposite direction too
        if not is_one_way:
            path_edges_reversed = [(v, u) for u, v in path_edges]
            G.add_edges_from(path_edges_reversed, **path)


class _OSMContentHandler(xml.sax.handler.ContentHandler):
    """
    SAX content handler for OSM XML.

    Used to build an Overpass-like response JSON object in self.object. For format
    notes, see http://wiki.openstreetmap.org/wiki/OSM_XML#OSM_XML_file_format_notes
    and http://overpass-api.de/output_formats.html#json
    """

    def __init__(self):
        self._element = None
        self.object = {"elements": []}

    def startElement(self, name, attrs):
        if name == "osm":
            self.object.update({k: attrs[k] for k in attrs.keys() if k in {"version", "generator"}})

        elif name in {"node", "way"}:
            self._element = dict(type=name, tags={}, nodes=[], **attrs)
            self._element.update({k: float(attrs[k]) for k in attrs.keys() if k in {"lat", "lon"}})
            self._element.update(
                {
                    k: int(attrs[k])
                    for k in attrs.keys()
                    if k in {"id", "uid", "version", "changeset"}
                }
            )

        elif name == "tag":
            self._element["tags"].update({attrs["k"]: attrs["v"]})

        elif name == "nd":
            self._element["nodes"].append(int(attrs["ref"]))

        elif name == "relation":
            # Placeholder for future relation support.
            # Look for nested members and tags.
            pass

    def endElement(self, name):
        if name in {"node", "way"}:
            self.object["elements"].append(self._element)
>>>>>>> 311cd196
<|MERGE_RESOLUTION|>--- conflicted
+++ resolved
@@ -728,17 +728,6 @@
     # travel can only occur in the opposite direction of the node order. see:
     # https://wiki.openstreetmap.org/wiki/Key:oneway
     # https://www.geofabrik.de/de/data/geofabrik-osm-gis-standard-0.7.pdf
-<<<<<<< HEAD
-    osm_oneway_values = {"yes", "true", "1", "-1", "T", "F"}
-
-    for data in paths.values():
-
-        is_one_way = _is_path_one_way(bidirectional, data, osm_oneway_values)
-        if is_one_way and _is_path_data_reversed(data):
-            data["nodes"] = list(reversed(data["nodes"]))
-
-        _add_path(G, data, one_way=is_one_way)
-=======
     oneway_values = {"yes", "true", "1", "-1", "reverse", "T", "F"}
     reversed_values = {"-1", "reverse", "T"}
 
@@ -768,49 +757,4 @@
         # this path going the opposite direction too
         if not is_one_way:
             path_edges_reversed = [(v, u) for u, v in path_edges]
-            G.add_edges_from(path_edges_reversed, **path)
-
-
-class _OSMContentHandler(xml.sax.handler.ContentHandler):
-    """
-    SAX content handler for OSM XML.
-
-    Used to build an Overpass-like response JSON object in self.object. For format
-    notes, see http://wiki.openstreetmap.org/wiki/OSM_XML#OSM_XML_file_format_notes
-    and http://overpass-api.de/output_formats.html#json
-    """
-
-    def __init__(self):
-        self._element = None
-        self.object = {"elements": []}
-
-    def startElement(self, name, attrs):
-        if name == "osm":
-            self.object.update({k: attrs[k] for k in attrs.keys() if k in {"version", "generator"}})
-
-        elif name in {"node", "way"}:
-            self._element = dict(type=name, tags={}, nodes=[], **attrs)
-            self._element.update({k: float(attrs[k]) for k in attrs.keys() if k in {"lat", "lon"}})
-            self._element.update(
-                {
-                    k: int(attrs[k])
-                    for k in attrs.keys()
-                    if k in {"id", "uid", "version", "changeset"}
-                }
-            )
-
-        elif name == "tag":
-            self._element["tags"].update({attrs["k"]: attrs["v"]})
-
-        elif name == "nd":
-            self._element["nodes"].append(int(attrs["ref"]))
-
-        elif name == "relation":
-            # Placeholder for future relation support.
-            # Look for nested members and tags.
-            pass
-
-    def endElement(self, name):
-        if name in {"node", "way"}:
-            self.object["elements"].append(self._element)
->>>>>>> 311cd196
+            G.add_edges_from(path_edges_reversed, **path)