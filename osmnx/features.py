--- conflicted
+++ resolved
@@ -84,13 +84,14 @@
 }
 
 
-<<<<<<< HEAD
 def features_from_bbox(
-    north: float, south: float, east: float, west: float, tags: dict[str, bool | str | list[str]]
+    north: float,
+    south: float,
+    east: float,
+    west: float,
+    bbox: tuple[float, float, float, float],
+    tags: dict[str, bool | str | list[str]],
 ) -> gpd.GeoDataFrame:
-=======
-def features_from_bbox(north=None, south=None, east=None, west=None, bbox=None, tags=None):
->>>>>>> ca2bed0a
     """
     Create a GeoDataFrame of OSM features within a N, S, E, W bounding box.
 
