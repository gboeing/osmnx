################################################################################
# Module: simplify.py
# Description: Simplify and correct network topology
# License: MIT, see full license in LICENSE.txt
# Web: https://github.com/gboeing/osmnx
################################################################################

import time
import logging as lg
import geopandas as gpd
from shapely.geometry import Polygon
from shapely.geometry import Point
from shapely.geometry import LineString
import networkx as nx

from .save_load import graph_to_gdfs
from .utils import log
<<<<<<< HEAD
from .utils import count_streets_per_node
from .projection import project_graph
=======
from .geo_utils import count_streets_per_node

>>>>>>> 571d3a42

def is_endpoint(G, node, strict=True):
    """
    Return True if the node is a "real" endpoint of an edge in the network,
    otherwise False. OSM data includes lots of nodes that exist only as points
    to help streets bend around curves. An end point is a node that either:
    1) is its own neighbor, ie, it self-loops.
    2) or, has no incoming edges or no outgoing edges, ie, all its incident
       edges point inward or all its incident edges point outward.
    3) or, it does not have exactly two neighbors and degree of 2 or 4.
    4) or, if strict mode is false, if its edges have different OSM IDs.

    Parameters
    ----------
    G : networkx multidigraph

    node : int
        the node to examine
    strict : bool
        if False, allow nodes to be end points even if they fail all other rules
        but have edges with different OSM IDs

    Returns
    -------
    bool

    """
    neighbors = set(list(G.predecessors(node)) + list(G.successors(node)))
    n = len(neighbors)
    d = G.degree(node)

    # rule 1
    if node in neighbors:
        # if the node appears in its list of neighbors, it self-loops
        # this is always an endpoint.
        return True

    # rule 2
    elif G.out_degree(node)==0 or G.in_degree(node)==0:
        # if node has no incoming edges or no outgoing edges, it is an endpoint
        return True

    # rule 3
    elif not (n==2 and (d==2 or d==4)):
        # else, if it does NOT have 2 neighbors AND either 2 or 4 directed
        # edges, it is an endpoint. either it has 1 or 3+ neighbors, in which
        # case it is a dead-end or an intersection of multiple streets or it has
        # 2 neighbors but 3 degree (indicating a change from oneway to twoway)
        # or more than 4 degree (indicating a parallel edge) and thus is an
        # endpoint
        return True

    # rule 4
    elif not strict:
        # non-strict mode: do its incident edges have different OSM IDs?
        osmids = []

        # add all the edge OSM IDs for incoming edges
        for u in G.predecessors(node):
            for key in G[u][node]:
                osmids.append(G.edges[u, node, key]['osmid'])

        # add all the edge OSM IDs for outgoing edges
        for v in G.successors(node):
            for key in G[node][v]:
                osmids.append(G.edges[node, v, key]['osmid'])

        # if there is more than 1 OSM ID in the list of edge OSM IDs then it is
        # an endpoint, if not, it isn't
        return len(set(osmids)) > 1

    # if none of the preceding rules returned true, then it is not an endpoint
    else:
        return False


def build_path(G, node, endpoints, path):
    """
    Recursively build a path of nodes until you hit an endpoint node.

    Parameters
    ----------
    G : networkx multidigraph
    node : int
        the current node to start from
    endpoints : set
        the set of all nodes in the graph that are endpoints
    path : list
        the list of nodes in order in the path so far

    Returns
    -------
    paths_to_simplify : list
    """
    # for each successor in the passed-in node
    for successor in G.successors(node):
        if successor not in path:
            # if this successor is already in the path, ignore it, otherwise add
            # it to the path
            path.append(successor)
            if successor not in endpoints:
                # if this successor is not an endpoint, recursively call
                # build_path until you find an endpoint
                path = build_path(G, successor, endpoints, path)
            else:
                # if this successor is an endpoint, we've completed the path,
                # so return it
                return path

    if (path[-1] not in endpoints) and (path[0] in G.successors(path[-1])):
        # if the end of the path is not actually an endpoint and the path's
        # first node is a successor of the path's final node, then this is
        # actually a self loop, so add path's first node to end of path to
        # close it
        path.append(path[0])

    return path


def get_paths_to_simplify(G, strict=True):
    """
    Create a list of all the paths to be simplified between endpoint nodes.

    The path is ordered from the first endpoint, through the interstitial nodes,
    to the second endpoint. If your street network is in a rural area with many
    interstitial nodes between true edge endpoints, you may want to increase
    your system's recursion limit to avoid recursion errors.

    Parameters
    ----------
    G : networkx multidigraph
    strict : bool
        if False, allow nodes to be end points even if they fail all other rules
        but have edges with different OSM IDs

    Returns
    -------
    paths_to_simplify : list
    """

    # first identify all the nodes that are endpoints
    start_time = time.time()
    endpoints = set([node for node in G.nodes() if is_endpoint(G, node, strict=strict)])
    log('Identified {:,} edge endpoints in {:,.2f} seconds'.format(len(endpoints), time.time()-start_time))

    start_time = time.time()
    paths_to_simplify = []

    # for each endpoint node, look at each of its successor nodes
    for node in endpoints:
        for successor in G.successors(node):
            if successor not in endpoints:
                # if the successor is not an endpoint, build a path from the
                # endpoint node to the next endpoint node
                try:
                    path = build_path(G, successor, endpoints, path=[node, successor])
                    paths_to_simplify.append(path)
                except RuntimeError:
                    log('Recursion error: exceeded max depth, moving on to next endpoint successor', level=lg.WARNING)
                    # recursion errors occur if some connected component is a
                    # self-contained ring in which all nodes are not end points.
                    # could also occur in extremely long street segments (eg, in
                    # rural areas) with too many nodes between true endpoints.
                    # handle it by just ignoring that component and letting its
                    # topology remain intact (this should be a rare occurrence)
                    # RuntimeError is what Python <3.5 will throw, Py3.5+ throws
                    # RecursionError but it is a subtype of RuntimeError so it
                    # still gets handled

    log('Constructed all paths to simplify in {:,.2f} seconds'.format(time.time()-start_time))
    return paths_to_simplify


def is_simplified(G):
    """
    Determine if a graph has already had its topology simplified.

    If any of its edges have a geometry attribute, we know that it has
    previously been simplified.

    Parameters
    ----------
    G : networkx multidigraph

    Returns
    -------
    bool
    """

    return 'simplified' in G.graph and G.graph['simplified']


def simplify_graph(G, strict=True):
    """
    Simplify a graph's topology by removing all nodes that are not intersections
    or dead-ends.

    Create an edge directly between the end points that encapsulate them,
    but retain the geometry of the original edges, saved as attribute in new
    edge.

    Parameters
    ----------
    G : networkx multidigraph
    strict : bool
        if False, allow nodes to be end points even if they fail all other rules
        but have edges with different OSM IDs

    Returns
    -------
    networkx multidigraph
    """

    if is_simplified(G):
        raise Exception('This graph has already been simplified, cannot simplify it again.')

    log('Begin topologically simplifying the graph...')
    G = G.copy()
    initial_node_count = len(list(G.nodes()))
    initial_edge_count = len(list(G.edges()))
    all_nodes_to_remove = []
    all_edges_to_add = []

    # construct a list of all the paths that need to be simplified
    paths = get_paths_to_simplify(G, strict=strict)

    start_time = time.time()
    for path in paths:

        # add the interstitial edges we're removing to a list so we can retain
        # their spatial geometry
        edge_attributes = {}
        for u, v in zip(path[:-1], path[1:]):

            # there shouldn't be multiple edges between interstitial nodes
            if not G.number_of_edges(u, v) == 1:
                log('Multiple edges between "{}" and "{}" found when simplifying'.format(u, v), level=lg.WARNING)

            # the only element in this list as long as above check is True
            # (MultiGraphs use keys (the 0 here), indexed with ints from 0 and
            # up)
            edge = G.edges[u, v, 0]
            for key in edge:
                if key in edge_attributes:
                    # if this key already exists in the dict, append it to the
                    # value list
                    edge_attributes[key].append(edge[key])
                else:
                    # if this key doesn't already exist, set the value to a list
                    # containing the one value
                    edge_attributes[key] = [edge[key]]

        for key in edge_attributes:
            # don't touch the length attribute, we'll sum it at the end
            if len(set(edge_attributes[key])) == 1 and not key == 'length':
                # if there's only 1 unique value in this attribute list,
                # consolidate it to the single value (the zero-th)
                edge_attributes[key] = edge_attributes[key][0]
            elif not key == 'length':
                # otherwise, if there are multiple values, keep one of each value
                edge_attributes[key] = list(set(edge_attributes[key]))

        # construct the geometry and sum the lengths of the segments
        edge_attributes['geometry'] = LineString([Point((G.nodes[node]['x'], G.nodes[node]['y'])) for node in path])
        edge_attributes['length'] = sum(edge_attributes['length'])

        # add the nodes and edges to their lists for processing at the end
        all_nodes_to_remove.extend(path[1:-1])
        all_edges_to_add.append({'origin':path[0],
                                 'destination':path[-1],
                                 'attr_dict':edge_attributes})

    # for each edge to add in the list we assembled, create a new edge between
    # the origin and destination
    for edge in all_edges_to_add:
        G.add_edge(edge['origin'], edge['destination'], **edge['attr_dict'])

    # finally remove all the interstitial nodes between the new edges
    G.remove_nodes_from(set(all_nodes_to_remove))

    G.graph['simplified'] = True

    msg = 'Simplified graph (from {:,} to {:,} nodes and from {:,} to {:,} edges) in {:,.2f} seconds'
    log(msg.format(initial_node_count, len(list(G.nodes())), initial_edge_count, len(list(G.edges())), time.time()-start_time))
    return G


def clean_intersections(G, tolerance=15, dead_ends=False):
    """
    Clean-up intersections comprising clusters of nodes by merging them and
    returning their centroids.

    Divided roads are represented by separate centerline edges. The intersection
    of two divided roads thus creates 4 nodes, representing where each edge
    intersects a perpendicular edge. These 4 nodes represent a single
    intersection in the real world. This function cleans them up by buffering
    their points to an arbitrary distance, merging overlapping buffers, and
    taking their centroid. For best results, the tolerance argument should be
    adjusted to approximately match street design standards in the specific
    street network.

    Parameters
    ----------
    G : networkx multidigraph
    tolerance : float
        nodes within this distance (in graph's geometry's units) will be
        dissolved into a single intersection
    dead_ends : bool
        if False, discard dead-end nodes to return only street-intersection
        points

    Returns
    ----------
    intersection_centroids : geopandas.GeoSeries
        a GeoSeries of shapely Points representing the centroids of street
        intersections
    """

    # if dead_ends is False, discard dead-end nodes to only work with edge
    # intersections
    if not dead_ends:
        if 'streets_per_node' in G.graph:
            streets_per_node = G.graph['streets_per_node']
        else:
            streets_per_node = count_streets_per_node(G)

        dead_end_nodes = [node for node, count in streets_per_node.items() if count <= 1]
        G = G.copy()
        G.remove_nodes_from(dead_end_nodes)

    # create a GeoDataFrame of nodes, buffer to passed-in distance, merge
    # overlaps
    gdf_nodes = graph_to_gdfs(G, edges=False)
    buffered_nodes = gdf_nodes.buffer(tolerance).unary_union
    if isinstance(buffered_nodes, Polygon):
        # if only a single node results, make it iterable so we can turn it into
        # a GeoSeries
        buffered_nodes = [buffered_nodes]

    # get the centroids of the merged intersection polygons
    unified_intersections = gpd.GeoSeries(list(buffered_nodes))
    intersection_centroids = unified_intersections.centroid
    return intersection_centroids

def coarse_grain_osm_network(G, tolerance=10):
    """
    Accepts an (unprojected) osmnx graph and coarse grains it, i.e.
    creates a new graph H with less nodes and edges. H is constructed
    as follows:
    1. Draws a circle of radius tolerance (meters) around each node of G.
    2. If the circles of two (or more) nodes (say u1, u2) have an overlap, they
    are collapsed into a single node v1 in H.
    3. For each edge (u1, u2) in G, if u1 and u2 has been collapsed into a
    single node in H, H gets no edge corresponding to (u1, u2). Otherwise, an
    edge is added in H between the corresponding nodes of u1 and u2.

    Parameters
    ----------
    G : networkx multidigraph
    tolerance : float
        nodes within this distance (in graph's geometry's units) will be
        dissolved into a single node

    Returns
    ----------
    networkx.Graph
    """
    G_proj = project_graph(G)
    gdf_nodes = graph_to_gdfs(G_proj, edges=False)
    buffered_nodes = gdf_nodes.buffer(tolerance).unary_union
    old2new = dict()

    if not hasattr(buffered_nodes, '__iter__'):
        # if tolerance is very high, buffered_nodes won't be an iterable of Point's 
        # but a single point. To take care of this case, we make it into a list.
        buffered_nodes = [buffered_nodes]

    for node, data in G_proj.nodes(data=True):
        x, y = data['x'], data['y']
        lon, lat = data['lon'], data['lat']
        osm_id = data['osmid']
        for poly_idx, polygon in enumerate(buffered_nodes):
            if polygon.contains(Point(x,y)):
                poly_centroid = polygon.centroid
                old2new[node] = dict(label=poly_idx, x=poly_centroid.x, y=poly_centroid.y)
                break

    H = nx.Graph()
    for node in G_proj.nodes():
        new_node_data = old2new[node]
        new_label = new_node_data['label']
        H.add_node(new_label, **new_node_data)
    for u,v  in G_proj.edges():
        u2,v2 = old2new[u]['label'], old2new[v]['label']
        if u2 != v2:
            H.add_edge(u2, v2)
    H.graph['crs'] = G.graph['crs']
    return H<|MERGE_RESOLUTION|>--- conflicted
+++ resolved
@@ -15,13 +15,8 @@
 
 from .save_load import graph_to_gdfs
 from .utils import log
-<<<<<<< HEAD
-from .utils import count_streets_per_node
-from .projection import project_graph
-=======
 from .geo_utils import count_streets_per_node
 
->>>>>>> 571d3a42
 
 def is_endpoint(G, node, strict=True):
     """
